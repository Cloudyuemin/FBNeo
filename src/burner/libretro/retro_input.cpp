--- conflicted
+++ resolved
@@ -2086,35 +2086,28 @@
 	}
 	if (bIsNeogeoCartGame || (nGameType == RETRO_GAME_TYPE_NEOCD)) {
 		if (strncmp("Buttons ABC", description, 11) == 0)
-<<<<<<< HEAD
-			GameInpDigital2RetroInpKey(pgi, nPlayer, RETRO_DEVICE_ID_4TH_COL_BOTTOM, description, RETRO_DEVICE_JOYPAD, GIT_MACRO_AUTO);
+			GameInpDigital2RetroInpKey(pgi, nPlayer, RETRO_DEVICE_ID_FIRE07, description, RETRO_DEVICE_JOYPAD, GIT_MACRO_AUTO);
 		if (strncmp("Buttons BC", description, 10) == 0)
-			GameInpDigital2RetroInpKey(pgi, nPlayer, RETRO_DEVICE_ID_4TH_COL_TOP, description, RETRO_DEVICE_JOYPAD, GIT_MACRO_AUTO);
-		if (strncmp("Buttons AB", description, 10) == 0)
-			GameInpDigital2RetroInpKey(pgi, nPlayer, RETRO_DEVICE_ID_3RD_COL_BOTTOM, description, RETRO_DEVICE_JOYPAD, GIT_MACRO_AUTO);
-		if (strncmp("Buttons CD", description, 10) == 0)
-			GameInpDigital2RetroInpKey(pgi, nPlayer, RETRO_DEVICE_ID_3RD_COL_TOP, description, RETRO_DEVICE_JOYPAD, GIT_MACRO_AUTO);
-	}
-	if (bIsPgmCartGame) {
-		if (strncmp("Buttons ABC", description, 11) == 0)
-			GameInpDigital2RetroInpKey(pgi, nPlayer, RETRO_DEVICE_ID_4TH_COL_BOTTOM, description, RETRO_DEVICE_JOYPAD, GIT_MACRO_AUTO);
-		if (strncmp("Buttons BC", description, 10) == 0)
-			GameInpDigital2RetroInpKey(pgi, nPlayer, RETRO_DEVICE_ID_4TH_COL_TOP, description, RETRO_DEVICE_JOYPAD, GIT_MACRO_AUTO);
-=======
-			GameInpDigital2RetroInpKey(pgi, nPlayer, RETRO_DEVICE_ID_FIRE07, description, RETRO_DEVICE_JOYPAD, GIT_MACRO_AUTO);
-		if (strncmp("Buttons BCD", description, 11) == 0)
 			GameInpDigital2RetroInpKey(pgi, nPlayer, RETRO_DEVICE_ID_FIRE08, description, RETRO_DEVICE_JOYPAD, GIT_MACRO_AUTO);
->>>>>>> 9e7f2030
 		if (strncmp("Buttons AB", description, 10) == 0)
 			GameInpDigital2RetroInpKey(pgi, nPlayer, RETRO_DEVICE_ID_FIRE05, description, RETRO_DEVICE_JOYPAD, GIT_MACRO_AUTO);
 		if (strncmp("Buttons CD", description, 10) == 0)
 			GameInpDigital2RetroInpKey(pgi, nPlayer, RETRO_DEVICE_ID_FIRE06, description, RETRO_DEVICE_JOYPAD, GIT_MACRO_AUTO);
 	}
+	if (bIsPgmCartGame) {
+		if (strncmp("Buttons ABC", description, 11) == 0)
+			GameInpDigital2RetroInpKey(pgi, nPlayer, RETRO_DEVICE_ID_FIRE07, description, RETRO_DEVICE_JOYPAD, GIT_MACRO_AUTO);
+		if (strncmp("Buttons BC", description, 10) == 0)
+			GameInpDigital2RetroInpKey(pgi, nPlayer, RETRO_DEVICE_ID_FIRE08, description, RETRO_DEVICE_JOYPAD, GIT_MACRO_AUTO);
+		if (strncmp("Buttons AB", description, 10) == 0)
+			GameInpDigital2RetroInpKey(pgi, nPlayer, RETRO_DEVICE_ID_FIRE05, description, RETRO_DEVICE_JOYPAD, GIT_MACRO_AUTO);
+		if (strncmp("Buttons CD", description, 10) == 0)
+			GameInpDigital2RetroInpKey(pgi, nPlayer, RETRO_DEVICE_ID_FIRE06, description, RETRO_DEVICE_JOYPAD, GIT_MACRO_AUTO);
+	}
 	if (bIsCps1CartGame && !bStreetFighterLayout) {
 		if (strncmp("Buttons AB", description, 10) == 0)
-			GameInpDigital2RetroInpKey(pgi, nPlayer, RETRO_DEVICE_ID_4TH_COL_BOTTOM, description, RETRO_DEVICE_JOYPAD, GIT_MACRO_AUTO);
-	}
-
+			GameInpDigital2RetroInpKey(pgi, nPlayer, RETRO_DEVICE_ID_FIRE07, description, RETRO_DEVICE_JOYPAD, GIT_MACRO_AUTO);
+	}
 	// Handle megadrive
 	if ((nHardwareCode & HARDWARE_PUBLIC_MASK) == HARDWARE_SEGA_MEGADRIVE) {
 		// Street Fighter 2 mapping (which is the only 6 button megadrive game ?)
