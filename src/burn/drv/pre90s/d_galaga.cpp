--- conflicted
+++ resolved
@@ -1,4668 +1,4647 @@
-// Galaga & Dig-Dug driver for FB Alpha, based on the MAME driver by Nicola Salmoria & previous work by Martin Scragg, Mirko Buffoni, Aaron Giles
-// Dig Dug added July 27, 2015 - dink
-// Xevious added April 22, 2019 - CupcakeFan
-
-#include "tiles_generic.h"
-#include "z80_intf.h"
-#include "namco_snd.h"
-#include "samples.h"
-#include "earom.h"
-
-enum
-{
-	CPU1 = 0,
-	CPU2,
-	CPU3,
-	NAMCO_BRD_CPU_COUNT
-};
-
-struct CPU_Control_Def
-{
-	UINT8 fireIRQ;
-	UINT8 halt;
-};
-
-struct CPU_Def
-{
-	struct CPU_Control_Def CPU[NAMCO_BRD_CPU_COUNT];
-};
-
-static struct CPU_Def cpus = { 0 };
-
-struct CPU_Memory_Map_Def
-{
-	UINT8    **byteArray;
-	UINT32   startAddress;
-	UINT32   endAddress;
-	UINT32   type;
-};
-
-struct CPU_Config_Def
-{
-	UINT32   id;
-	UINT8 (__fastcall *z80ProgRead)(UINT16 addr);
-	void (__fastcall *z80ProgWrite)(UINT16 addr, UINT8 dta);
-	void (*z80MemMap)(void);
-};
-
-struct Memory_Def
-{
-	struct
-	{
-		UINT8  *start;
-		UINT32 size;
-	} all;
-	struct
-	{
-		UINT8 *start;
-		UINT32 size;
-		UINT8 *video;
-		UINT8 *shared1;
-		UINT8 *shared2;
-		UINT8 *shared3;
-	} RAM;
-	struct
-	{
-		UINT8 *rom1;
-		UINT8 *rom2;
-		UINT8 *rom3;
-	} Z80;
-	struct
-	{
-		UINT8 *palette;
-		UINT8 *charLookup;
-		UINT8 *spriteLookup;
-	} PROM;
-};
-
-static struct Memory_Def memory;
-
-enum
-{
-	MEM_PGM = 0,
-	MEM_RAM,
-	MEM_ROM,
-	MEM_DATA,
-	MEM_DATA32,
-	MEM_TYPES
-};
-
-struct Memory_Map_Def
-{
-	union
-	{
-		UINT8    **uint8;
-		UINT32   **uint32;
-	} region;
-	UINT32   size;
-	UINT32   type;
-};
-
-struct ROM_Load_Def
-{
-	UINT8    **address;
-	UINT32   offset;
-	INT32    (*postProcessing)(void);
-};
-
-static UINT8 *tempRom = NULL;
-static UINT8 *gameData; // digdug playfield data
-
-struct Graphics_Def
-{
-	UINT8 *fgChars;
-	UINT8 *sprites;
-	UINT8 *bgTiles;
-	UINT32 *palette;
-};
-
-static struct Graphics_Def graphics;
-
-/* Weird video definitions...
- *  +---+
- *  |   |
- *  |   |
- *  |   | screen_height, x, tilemap_width
- *  |   |
- *  +---+
- *  screen_width, y, tilemap_height
- */
-#define NAMCO_SCREEN_WIDTH    224
-#define NAMCO_SCREEN_HEIGHT   288
-
-#define NAMCO_TMAP_WIDTH      36
-#define NAMCO_TMAP_HEIGHT     28
-
-
-static const INT32 Colour2Bit[4] =
-{
-	0x00, 0x47, 0x97, 0xde
-};
-
-static const INT32 Colour3Bit[8] =
-{
-	0x00, 0x21, 0x47, 0x68,
-	0x97, 0xb8, 0xde, 0xff
-};
-
-static const INT32 Colour4Bit[16] =
-{
-	0x00, 0x0e, 0x1f, 0x2d,
-	0x43, 0x51, 0x62, 0x70,
-	0x8f, 0x9d, 0xae, 0xbc,
-	0xd2, 0xe0, 0xf1, 0xff
-};
-
-#define NAMCO_BRD_INP_COUNT      3
-
-struct InputSignalBits_Def
-{
-	UINT8 bit[8];
-};
-
-struct InputSignal_Def
-{
-	struct InputSignalBits_Def bits;
-	UINT8 byte;
-};
-
-struct Port_Def
-{
-	struct InputSignal_Def previous;
-	struct InputSignal_Def current;
-};
-
-struct Input_Def
-{
-	struct Port_Def ports[NAMCO_BRD_INP_COUNT];
-	struct InputSignal_Def dip[2];
-	UINT8 reset;
-};
-
-static struct Input_Def input;
-
-/* check directions, according to the following 8-position rule */
-/*         0          */
-/*        7 1         */
-/*       6 8 2        */
-/*        5 3         */
-/*         4          */
-static const UINT8 namcoControls[16] = {
-	/* 0000, 0001, 0010, 0011, 0100, 0101, 0110, 0111, 1000, 1001, 1010, 1011, 1100, 1101, 1110, 1111  */
-	/* LDRU, LDRu, LDrU, LDru, LdRU, LdRu, LdrU, Ldru, lDRU, lDRu, lDrU, lDru, ldRU, ldRu, ldrU, ldru  */
-	8,    8,    8,    5,    8,    8,    7,    6,    8,    3,    8,    4,    1,    2,    0,    8
-};
-
-struct CPU_Rd_Table
-{
-	UINT16 startAddr;
-	UINT16 endAddr;
-	UINT8 (*readFunc)(UINT16 offset);
-};
-
-struct CPU_Wr_Table
-{
-	UINT16 startAddr;
-	UINT16 endAddr;
-	void (*writeFunc)(UINT16 offset, UINT8 dta);
-};
-
-struct Namco_Custom_RW_Entry
-{
-	UINT8 n06xxCmd;
-	UINT8 (*customRWFunc)(UINT8 offset, UINT8 writeDta);
-};
-
-enum SpriteFlags
-{
-	X_FLIP = 0,
-	Y_FLIP,
-	X_SIZE,
-	Y_SIZE
-};
-
-#define xFlip (1 << X_FLIP)
-#define yFlip (1 << Y_FLIP)
-#define xSize (1 << X_SIZE)
-#define ySize (1 << Y_SIZE)
-#define orient (xFlip | yFlip)
-
-struct Namco_Sprite_Params
-{
-	INT32 sprite;
-	INT32 colour;
-	INT32 xStart;
-	INT32 yStart;
-	INT32 xStep;
-	INT32 yStep;
-	INT32 flags;
-	INT32 paletteBits;
-	INT32 paletteOffset;
-};
-
-#define N06XX_BUF_SIZE       16
-
-struct N06XX_Def
-{
-	UINT8 customCommand;
-	UINT8 CPU1FireNMI;
-	UINT8 buffer[N06XX_BUF_SIZE];
-};
-
-struct N50XX_Def
-{
-	UINT8 input;
-};
-
-struct N51XX_Def
-{
-	UINT8 mode;
-	UINT8 leftCoinPerCredit;
-	UINT8 leftCreditPerCoins;
-	UINT8 rightCoinPerCredit;
-	UINT8 rightCreditPerCoins;
-	UINT8 auxCoinPerCredit;
-	UINT8 auxCreditPerCoins;
-	UINT8 leftCoinsInserted;
-	UINT8 rightCoinsInserted;
-	UINT8 credits;
-	UINT8 startEnable;
-	UINT8 remapJoystick;
-	UINT8 coinCreditDataCount;
-	UINT8 coinCreditDataIndex;
-};
-
-#define NAMCO54XX_CFG1_SIZE   4
-#define NAMCO54XX_CFG2_SIZE   4
-#define NAMCO54XX_CFG3_SIZE   5
-
-struct N54XX_Def
-{
-	INT32 fetch;
-	UINT8 *fetchDestination;
-	UINT8 config1[NAMCO54XX_CFG1_SIZE];
-	UINT8 config2[NAMCO54XX_CFG2_SIZE];
-	UINT8 config3[NAMCO54XX_CFG3_SIZE];
-};
-
-struct N54XX_Sample_Info_Def
-{
-	INT32 sampleNo;
-	UINT8 sampleTrigger[8];
-};
-
-static struct NCustom_Def
-{
-	struct N06XX_Def  n06xx;
-	struct N50XX_Def  n50xx;
-	struct N51XX_Def  n51xx;
-	struct N54XX_Def  n54xx;
-} namcoCustomIC;
-
-struct Machine_Config_Def
-{
-	struct CPU_Config_Def         *cpus;
-	struct CPU_Wr_Table           *wrAddrList;
-	struct CPU_Rd_Table           *rdAddrList;
-	struct Memory_Map_Def         *memMapTable;
-	UINT32                        sizeOfMemMapTable;
-	struct ROM_Load_Def           *romLayoutTable;
-	UINT32                        sizeOfRomLayoutTable;
-	UINT32                        tempRomSize;
-	INT32                         (*tilemapsConfig)(void);
-	void                          (**drawLayerTable)(void);
-	UINT32                        drawTableSize;
-	UINT32                        (*getSpriteParams)(struct Namco_Sprite_Params *spriteParams, UINT32 offset);
-	INT32                         (*reset)(void);
-	struct Namco_Custom_RW_Entry  *customRWTable;
-	struct N54XX_Sample_Info_Def  *n54xxSampleList;
-};
-
-enum GAMES_ON_MACHINE
-{
-	NAMCO_GALAGA = 0,
-	NAMCO_DIGDUG,
-	NAMCO_XEVIOUS,
-	NAMCO_TOTAL_GAMES
-};
-
-struct Machine_Def
-{
-	struct Machine_Config_Def *config;
-	enum GAMES_ON_MACHINE game;
-	UINT8 starsInitted;
-	UINT8 flipScreen;
-	UINT32 numOfDips;
-};
-
-static struct Machine_Def machine = { 0 };
-
-enum
-{
-	NAMCO_1BIT_PALETTE_BITS = 1,
-	NAMCO_2BIT_PALETTE_BITS
-};
-
-static const INT32 planeOffsets1Bit[NAMCO_1BIT_PALETTE_BITS] =
-{ 0 };
-static const INT32 planeOffsets2Bit[NAMCO_2BIT_PALETTE_BITS] =
-{ 0, 4 };
-
-static const INT32 xOffsets8x8Tiles1Bit[8]      = { STEP8(7,-1) };
-static const INT32 yOffsets8x8Tiles1Bit[8]      = { STEP8(0,8) };
-static const INT32 xOffsets8x8Tiles2Bit[8]      = { 64, 65, 66, 67, 0, 1, 2, 3 };
-static const INT32 yOffsets8x8Tiles2Bit[8]      = { 0, 8, 16, 24, 32, 40, 48, 56 };
-static const INT32 xOffsets16x16Tiles2Bit[16]   = { 0,   1,   2,   3,   64,  65,  66,  67,
-128, 129, 130, 131, 192, 193, 194, 195 };
-static const INT32 yOffsets16x16Tiles2Bit[16]   = { 0,   8,   16,  24,  32,  40,  48,  56,
-256, 264, 272, 280, 288, 296, 304, 312 };
-
-typedef void (*DrawFunc_t)(void);
-
-static INT32 namcoInitBoard(void);
-static INT32 namcoMachineInit(void);
-static void machineReset(void);
-static INT32 DrvDoReset(void);
-
-static INT32 namcoMemIndex(void);
-static INT32 namcoLoadGameROMS(void);
-
-static void namcoCustomReset(void);
-static void namco51xxReset(void);
-
-static UINT8 updateJoyAndButtons(UINT16 offset, UINT8 jp);
-static UINT8 namco51xxRead(UINT8 offset, UINT8 dummyDta);
-static UINT8 namco50xxRead(UINT8 offset, UINT8 dummyDta);
-static UINT8 namco53xxRead(UINT8 offset, UINT8 dummyDta);
-static UINT8 namcoCustomICsReadDta(UINT16 offset);
-
-static UINT8 namco51xxWrite(UINT8 offset, UINT8 dta);
-static INT32 n54xxCheckBuffer(UINT8 *n54xxBuffer, UINT32 bufferSize);
-static UINT8 namco50xxWrite(UINT8 offset, UINT8 dta);
-static UINT8 namco54xxWrite(UINT8 offset, UINT8 dta);
-static void namcoCustomICsWriteDta(UINT16 offset, UINT8 dta);
-
-static UINT8 namcoCustomICsReadCmd(UINT16 offset);
-static void namcoCustomICsWriteCmd(UINT16 offset, UINT8 dta);
-
-static UINT8 namcoZ80ReadDip(UINT16 offset);
-
-static UINT8 __fastcall namcoZ80ProgRead(UINT16 addr);
-
-static void namcoZ80WriteSound(UINT16 offset, UINT8 dta);
-static void namcoZ80WriteCPU1Irq(UINT16 offset, UINT8 dta);
-static void namcoZ80WriteCPU2Irq(UINT16 offset, UINT8 dta);
-static void namcoZ80WriteCPU3Irq(UINT16 offset, UINT8 dta);
-static void namcoZ80WriteCPUReset(UINT16 offset, UINT8 dta);
-static void namcoZ80WriteFlipScreen(UINT16 offset, UINT8 dta);
-static void __fastcall namcoZ80ProgWrite(UINT16 addr, UINT8 dta);
-
-static tilemap_scan ( namco );
-static void namcoRenderSprites(void);
-
-static INT32 DrvExit(void);
-static void DrvMakeInputs(void);
-static INT32 DrvFrame(void);
-
-static INT32 DrvScan(INT32 nAction, INT32 *pnMin);
-
-/* === Common === */
-
-static INT32 namcoInitBoard(void)
-{
-	// Allocate and Blank all required memory
-	memory.all.start = NULL;
-	namcoMemIndex();
-
-	memory.all.start = (UINT8 *)BurnMalloc(memory.all.size);
-	if (NULL == memory.all.start)
-		return 1;
-	memset(memory.all.start, 0, memory.all.size);
-
-	namcoMemIndex();
-
-	return namcoLoadGameROMS();
-}
-
-static INT32 namcoMachineInit(void)
-{
-	INT32 retVal = 0;
-
-	for (INT32 cpuCount = CPU1; cpuCount < NAMCO_BRD_CPU_COUNT; cpuCount ++)
-	{
-		struct CPU_Config_Def *currentCPU = &machine.config->cpus[cpuCount];
-		ZetInit(currentCPU->id);
-		ZetOpen(currentCPU->id);
-		ZetSetReadHandler(currentCPU->z80ProgRead);
-		ZetSetWriteHandler(currentCPU->z80ProgWrite);
-		currentCPU->z80MemMap();
-		ZetClose();
-	}
-
-	NamcoSoundInit(18432000 / 6 / 32, 3, 0);
-	NamcoSoundSetAllRoutes(0.90 * 10.0 / 16.0, BURN_SND_ROUTE_BOTH);
-	NamcoSoundSetBuffered(ZetTotalCycles, 3072000);
-	BurnSampleInit(1);
-	BurnSampleSetAllRoutesAllSamples(0.25, BURN_SND_ROUTE_BOTH);
-
-	GenericTilesInit();
-
-	if (machine.config->tilemapsConfig)
-	{
-		retVal = machine.config->tilemapsConfig();
-	}
-
-	if (0 == retVal)
-	{
-		// Reset the driver
-		machine.config->reset();
-	}
-
-	return retVal;
-}
-
-static void machineReset()
-{
-	cpus.CPU[CPU1].fireIRQ = 0;
-	cpus.CPU[CPU2].fireIRQ = 0;
-	cpus.CPU[CPU3].fireIRQ = 0;
-	cpus.CPU[CPU2].halt = 0;
-	cpus.CPU[CPU3].halt = 0;
-
-	machine.flipScreen = 0;
-
-	namcoCustomReset();
-	namco51xxReset();
-
-}
-
-static INT32 DrvDoReset(void)
-{
-	for (INT32 i = 0; i < NAMCO_BRD_CPU_COUNT; i ++)
-	{
-		ZetOpen(i);
-		ZetReset();
-		ZetClose();
-	}
-
-	BurnSampleReset();
-	NamcoSoundReset();
-
-	machineReset();
-
-	HiscoreReset();
-
-	return 0;
-}
-
-static INT32 namcoMemIndex(void)
-{
-	struct Memory_Map_Def *memoryMapEntry = machine.config->memMapTable;
-	if (NULL == memoryMapEntry) return 1;
-
-	UINT8 *next = memory.all.start;
-
-	UINT32 i = 0;
-	while (i < machine.config->sizeOfMemMapTable)
-	{
-		if (next)
-		{
-			if ((MEM_RAM == memoryMapEntry->type) && (0 == memory.RAM.start))
-			{
-				memory.RAM.start = next;
-			}
-			switch (memoryMapEntry->type)
-			{
-				case MEM_DATA32:
-					*(memoryMapEntry->region.uint32) = (UINT32 *)next;
-					break;
-
-				default:
-					*(memoryMapEntry->region.uint8) = next;
-					break;
-			}
-			next += memoryMapEntry->size;
-			if ( (MEM_RAM == memoryMapEntry->type) &&
-				(memory.RAM.size < (next - memory.RAM.start)) )
-			{
-				memory.RAM.size = next - memory.RAM.start;
-			}
-		}
-		else
-		{
-			memory.all.size += memoryMapEntry->size;
-		}
-
-		i ++;
-		memoryMapEntry ++;
-	}
-
-	return 0;
-}
-
-static INT32 namcoLoadGameROMS(void)
-{
-	struct ROM_Load_Def *romEntry = machine.config->romLayoutTable;
-	UINT32 tableSize = machine.config->sizeOfRomLayoutTable;
-	UINT32 tempSize = machine.config->tempRomSize;
-	INT32 retVal = 1;
-
-	if (tempSize) tempRom = (UINT8 *)BurnMalloc(tempSize);
-
-	if ((NULL != tempRom) && (NULL != romEntry))
-	{
-		memset(tempRom, 0, tempSize);
-
-		retVal = 0;
-
-		for (UINT32 idx = 0; ((idx < tableSize) && (0 == retVal)); idx ++)
-		{
-			retVal = BurnLoadRom(*(romEntry->address) + romEntry->offset, idx, 1);
-			if ((0 == retVal) && (NULL != romEntry->postProcessing))
-				retVal = romEntry->postProcessing();
-
-			romEntry ++;
-		}
-
-		BurnFree(tempRom);
-	}
-
-	return retVal;
-}
-
-/* derived from the latest emulation contained in MAME
- */
-static void namcoCustomReset(void)
-{
-	memset(&namcoCustomIC, 0, sizeof(struct NCustom_Def));
-}
-
-static void namco51xxReset(void)
-{
-	namcoCustomIC.n51xx.coinCreditDataCount = 0;
-
-	namcoCustomIC.n51xx.leftCoinPerCredit = 0;
-	namcoCustomIC.n51xx.leftCreditPerCoins = 0;
-	namcoCustomIC.n51xx.rightCoinPerCredit = 0;
-	namcoCustomIC.n51xx.rightCreditPerCoins = 0;
-	namcoCustomIC.n51xx.auxCoinPerCredit = 0;
-	namcoCustomIC.n51xx.auxCreditPerCoins = 0;
-
-	namcoCustomIC.n51xx.credits = 0;
-	namcoCustomIC.n51xx.leftCoinsInserted = 0;
-	namcoCustomIC.n51xx.rightCoinsInserted = 0;
-
-	namcoCustomIC.n51xx.startEnable = 0;
-
-	namcoCustomIC.n51xx.remapJoystick = 0;
-
-	input.ports[0].current.byte = 0xff;
-	input.ports[1].current.byte = 0xff;
-	input.ports[2].current.byte = 0xff;
-
-	input.ports[0].previous.byte = input.ports[0].current.byte;
-	input.ports[1].previous.byte = input.ports[1].current.byte;
-	input.ports[2].previous.byte = input.ports[2].current.byte;
-
-}
-
-/*
- * joy.5 | joy.4 | toggle | in.0 | last.0
- *   1   |   1   |    0   |   0  |  0     (released)
- *   0   |   0   |    1   |   1  |  0     (just pressed)
- *   0   |   1   |    0   |   1  |  1     (held)
- *   1   |   1   |    1   |   0  |  1     (just released)
- */
-static UINT8 updateJoyAndButtons(UINT16 offset, UINT8 jp)
-{
-	UINT8 portValue = input.ports[1].current.byte;
-
-	UINT8 joy = portValue & 0x0f;
-	if (namcoCustomIC.n51xx.remapJoystick) joy = namcoControls[joy];
-
-	UINT8 portLast = input.ports[1].previous.byte;
-
-	UINT8 buttonsValue = 0;
-
-	UINT8 buttonsDown = ~(portValue & 0xf0);
-	UINT8 buttonsLast = ~(portLast  & 0xf0);
-
-	UINT8 toggle = buttonsDown ^ buttonsLast;
-
-	switch (offset)
-	{
-		case 1:
-			{
-				/* fire */
-				buttonsValue  =  ((toggle & buttonsDown & 0x10)^0x10);
-				buttonsValue |= (((         buttonsDown & 0x10)^0x10) << 1);
-			}
-			break;
-
-		case 2:
-			{
-				buttonsDown <<= 1;
-				buttonsLast <<= 1;
-
-				toggle <<= 1;
-
-				/* fire */
-				buttonsValue  = (((toggle & buttonsDown & 0x20)^0x20)>>1);
-				buttonsValue |=  ((         buttonsDown & 0x20)^0x20);
-			}
-			break;
-
-		default:
-			break;
-	}
-
-	input.ports[offset].previous.byte = input.ports[offset].current.byte;
-
-	return (joy | buttonsValue);
-}
-
-static UINT8 namco51xxRead(UINT8 offset, UINT8 dummyDta)
-{
-	UINT8 retVal = 0xff;
-
-	switch (offset)
-	{
-		case 0:
-			{
-				if (0 == namcoCustomIC.n51xx.mode)
-				{
-					retVal = input.ports[0].current.byte;
-				}
-				else
-				{
-					UINT8 in = input.ports[0].current.byte;
-					UINT8 toggle = in ^ input.ports[0].previous.byte;
-
-					if (0 < namcoCustomIC.n51xx.leftCoinPerCredit)
-					{
-						if (99 >= namcoCustomIC.n51xx.credits)
-						{
-							if (in & toggle & 0x10)
-							{
-								namcoCustomIC.n51xx.leftCoinsInserted ++;
-								if (namcoCustomIC.n51xx.leftCoinsInserted >= namcoCustomIC.n51xx.leftCoinPerCredit)
-								{
-									namcoCustomIC.n51xx.credits += namcoCustomIC.n51xx.leftCreditPerCoins;
-									namcoCustomIC.n51xx.leftCoinsInserted -= namcoCustomIC.n51xx.leftCoinPerCredit;
-								}
-							}
-							if (in & toggle & 0x20)
-							{
-								namcoCustomIC.n51xx.rightCoinsInserted ++;
-								if (namcoCustomIC.n51xx.rightCoinsInserted >= namcoCustomIC.n51xx.rightCoinPerCredit)
-								{
-									namcoCustomIC.n51xx.credits += namcoCustomIC.n51xx.rightCreditPerCoins;
-									namcoCustomIC.n51xx.rightCoinsInserted -= namcoCustomIC.n51xx.rightCoinPerCredit;
-								}
-							}
-							if (in & toggle & 0x40)
-							{
-								namcoCustomIC.n51xx.credits ++;
-							}
-						}
-					}
-#ifndef FORCE_FREEPLAY
-					else
-#endif
-					{
-						namcoCustomIC.n51xx.credits = 100;
-					}
-
-					if (namcoCustomIC.n51xx.startEnable)
-					{
-						if (toggle & in & 0x04)
-						{
-							if (1 <= namcoCustomIC.n51xx.credits)
-							{
-								namcoCustomIC.n51xx.credits --;
-							}
-						}
-
-						else if (toggle & in & 0x08)
-						{
-							if (2 <= namcoCustomIC.n51xx.credits)
-							{
-								namcoCustomIC.n51xx.credits -= 2;
-							}
-						}
-					}
-
-					retVal = (namcoCustomIC.n51xx.credits / 10) * 16 + namcoCustomIC.n51xx.credits % 10;
-
-					if (~in & 0x80)
-					{
-						retVal = 0xbb;
-					}
-				}
-				input.ports[0].previous.byte = input.ports[0].current.byte;
-			}
-			break;
-
-		case 1:
-		case 2:
-			{
-				retVal = updateJoyAndButtons(offset, input.ports[offset].current.byte);
-			}
-			break;
-
-		default:
-			{
-			}
-			break;
-	}
-
-	return retVal;
-}
-
-static UINT8 namco50xxRead(UINT8 offset, UINT8 dummyDta)
-{
-	UINT8 retVal = 0;
-
-	if (3 == offset)
-	{
-		if ((0x80 == namcoCustomIC.n50xx.input) ||
-			(0x10 == namcoCustomIC.n50xx.input) )
-			retVal = 0x05;
-		else
-			retVal = 0x95;
-	}
-
-	return retVal;
-}
-
-
-static UINT8 namco53xxRead(UINT8 offset, UINT8 dummyDta)
-{
-	UINT8 retVal = 0xff;
-
-	if ( (0 == offset) || (1 == offset) )
-		retVal = input.dip[offset].byte;
-
-	return retVal;
-}
-
-static UINT8 namcoCustomICsReadDta(UINT16 offset)
-{
-	UINT8 retVal = 0xff;
-
-	struct Namco_Custom_RW_Entry *customRdEntry = machine.config->customRWTable;
-	if (NULL != customRdEntry)
-	{
-		while (NULL != customRdEntry->customRWFunc)
-		{
-			if (namcoCustomIC.n06xx.customCommand == customRdEntry->n06xxCmd)
-			{
-				retVal = customRdEntry->customRWFunc((UINT8)(offset & 0xff), 0);
-			}
-			customRdEntry ++;
-		}
-	}
-
-	return retVal;
-}
-
-static UINT8 namco50xxWrite(UINT8 offset, UINT8 dta)
-{
-	if (0 == offset)
-		namcoCustomIC.n50xx.input = dta;
-
-	return 0;
-}
-
-static UINT8 namco51xxWrite(UINT8 offset, UINT8 dta)
-{
-	dta &= 0x07;
-
-	if (namcoCustomIC.n51xx.coinCreditDataCount)
-	{
-		namcoCustomIC.n51xx.coinCreditDataIndex ++;
-
-		if (namcoCustomIC.n51xx.coinCreditDataIndex >= namcoCustomIC.n51xx.coinCreditDataCount)
-		{
-			namcoCustomIC.n51xx.coinCreditDataCount = 0;
-		}
-
-		switch (namcoCustomIC.n51xx.coinCreditDataIndex)
-		{
-			case 1:
-				namcoCustomIC.n51xx.leftCoinPerCredit = dta;
-				break;
-
-			case 2:
-				namcoCustomIC.n51xx.leftCreditPerCoins = dta;
-				break;
-
-			case 3:
-				namcoCustomIC.n51xx.rightCoinPerCredit = dta;
-				break;
-
-			case 4:
-				namcoCustomIC.n51xx.rightCreditPerCoins = dta;
-				break;
-
-			case 5:
-				namcoCustomIC.n51xx.auxCoinPerCredit = dta;
-				break;
-
-			case 6:
-				namcoCustomIC.n51xx.auxCreditPerCoins = dta;
-				break;
-
-			default:
-				break;
-		}
-	}
-	else
-	{
-		switch (dta)
-		{
-			case 0: // nop
-				break;
-
-			case 1:
-				switch (machine.game)
-				{
-					case NAMCO_XEVIOUS:
-						{
-							namcoCustomIC.n51xx.coinCreditDataCount = 6;
-							namcoCustomIC.n51xx.remapJoystick = 1;
-						}
-						break;
-
-					default:
-						{
-							namcoCustomIC.n51xx.coinCreditDataCount = 4;
-						}
-						break;
-				}
-				namcoCustomIC.n51xx.coinCreditDataIndex = 0;
-				break;
-
-			case 2:
-				namcoCustomIC.n51xx.mode = 1;
-				namcoCustomIC.n51xx.startEnable = 1;
-				break;
-
-			case 3:
-				namcoCustomIC.n51xx.remapJoystick = 0;
-				break;
-
-			case 4:
-				namcoCustomIC.n51xx.remapJoystick = 1;
-				break;
-
-			case 5:
-				memset(&namcoCustomIC.n51xx, 0, sizeof(struct N51XX_Def));
-				input.ports[0].previous.byte = input.ports[0].current.byte;
-				break;
-
-			default:
-				bprintf(PRINT_ERROR, _T("unknown 51XX command %02x\n"), dta);
-				break;
-		}
-	}
-
-	return 0;
-}
-
-#define n54xxDebug 0
-
-static INT32 n54xxCheckBuffer(UINT8 *n54xxBuffer, UINT32 bufferSize)
-{
-	INT32 retVal = -1;
-
-#if n54xxDebug
-	char bufCheck[32];
-#endif
-
-	struct N54XX_Sample_Info_Def *sampleEntry = machine.config->n54xxSampleList;
-
-	if (NULL != sampleEntry)
-	{
-		while (0 <= sampleEntry->sampleNo)
-		{
-			if (0 == memcmp(n54xxBuffer, sampleEntry->sampleTrigger, bufferSize) )
-			{
-				retVal = sampleEntry->sampleNo;
-			}
-#if n54xxDebug
-			sprintf(bufCheck, "%d, %d %02x,%02x,%02x,%02x : %02x,%02x,%02x,%02x",
-					retVal,
-					sampleEntry->sampleNo,
-					n54xxBuffer[0],
-					n54xxBuffer[1],
-					n54xxBuffer[2],
-					n54xxBuffer[3],
-					sampleEntry->sampleTrigger[0],
-					sampleEntry->sampleTrigger[1],
-					sampleEntry->sampleTrigger[2],
-					sampleEntry->sampleTrigger[3]
-				   );
-			bprintf(PRINT_NORMAL, _T("%S\n"), bufCheck);
-#endif
-			sampleEntry ++;
-		}
-#if n54xxDebug
-		bprintf(PRINT_NORMAL, _T("  %d (%d)\n"), retVal, sampleEntry->sampleNo);
-#endif
-	}
-
-	return retVal;
-}
-
-static UINT8 namco54xxWrite(UINT8 offset, UINT8 dta)
-{
-	if (namcoCustomIC.n54xx.fetch)
-	{
-		if (NULL != namcoCustomIC.n54xx.fetchDestination)
-			*(namcoCustomIC.n54xx.fetchDestination ++) = dta;
-
-		namcoCustomIC.n54xx.fetch --;
-	}
-	else
-	{
-		switch (dta & 0xf0)
-		{
-			case 0x00:
-				break;
-
-			case 0x10:	// output sound on pins 4-7 only
-				{
-					INT32 sampleNo = n54xxCheckBuffer(namcoCustomIC.n54xx.config1, NAMCO54XX_CFG1_SIZE);
-					if (0 <= sampleNo) BurnSamplePlay(sampleNo);
-				}
-				break;
-
-			case 0x20:	// output sound on pins 8-11 only
-				{
-					INT32 sampleNo = n54xxCheckBuffer(namcoCustomIC.n54xx.config2, NAMCO54XX_CFG2_SIZE);
-					if (0 <= sampleNo) BurnSamplePlay(sampleNo);
-				}
-				break;
-
-			case 0x30:
-				{
-					namcoCustomIC.n54xx.fetch = NAMCO54XX_CFG1_SIZE;
-					namcoCustomIC.n54xx.fetchDestination = namcoCustomIC.n54xx.config1;
-				}
-				break;
-
-			case 0x40:
-				{
-					namcoCustomIC.n54xx.fetch = NAMCO54XX_CFG2_SIZE;
-					namcoCustomIC.n54xx.fetchDestination = namcoCustomIC.n54xx.config2;
-				}
-				break;
-
-			case 0x50:	// output sound on pins 17-20 only
-				{
-					INT32 sampleNo = n54xxCheckBuffer(namcoCustomIC.n54xx.config3, NAMCO54XX_CFG3_SIZE);
-					if (0 <= sampleNo) BurnSamplePlay(sampleNo);
-				}
-				break;
-
-			case 0x60:
-				{
-					namcoCustomIC.n54xx.fetch = NAMCO54XX_CFG3_SIZE;
-					namcoCustomIC.n54xx.fetchDestination = namcoCustomIC.n54xx.config3;
-				}
-				break;
-
-			case 0x70:
-				{
-					// polepos
-					/* 0x7n = Screech sound. n = pitch (if 0 then no sound) */
-					/* followed by 0x60 command? */
-					if (0 == ( dta & 0x0f ))
-					{
-						//					if (sample_playing(1))
-						//						sample_stop(1);
-					}
-					else
-					{
-						//					INT32 freq = (INT32)( ( 44100.0f / 10.0f ) * (float)(Data & 0x0f) );
-
-						//					if (!sample_playing(1))
-						//						sample_start(1, 1, 1);
-						//					sample_set_freq(1, freq);
-					}
-				}
-				break;
-
-			default:
-				break;
-		}
-	}
-
-	return 0;
-}
-
-static void namcoCustomICsWriteDta(UINT16 offset, UINT8 dta)
-{
-	namcoCustomIC.n06xx.buffer[offset & 0x0f] = dta;
-
-	UINT8 retVal = 0x0;
-	struct Namco_Custom_RW_Entry *customWrEntry = machine.config->customRWTable;
-	if (NULL != customWrEntry)
-	{
-		while (NULL != customWrEntry->customRWFunc)
-		{
-			if (namcoCustomIC.n06xx.customCommand == customWrEntry->n06xxCmd)
-			{
-				retVal += customWrEntry->customRWFunc((UINT8)(offset & 0xff), dta);
-			}
-			customWrEntry ++;
-		}
-	}
-}
-
-static UINT8 namcoCustomICsReadCmd(UINT16 offset)
-{
-	return namcoCustomIC.n06xx.customCommand;
-}
-
-static void namcoCustomICsWriteCmd(UINT16 offset, UINT8 dta)
-{
-	namcoCustomIC.n06xx.customCommand = dta;
-	namcoCustomIC.n06xx.CPU1FireNMI = 1;
-
-	switch (namcoCustomIC.n06xx.customCommand)
-	{
-		case 0x10:
-			{
-				namcoCustomIC.n06xx.CPU1FireNMI = 0;
-			}
-			break;
-
-		default:
-			break;
-	}
-}
-
-static UINT8 namcoZ80ReadDip(UINT16 offset)
-{
-	UINT8 retVal = input.dip[1].bits.bit[offset] | input.dip[0].bits.bit[offset];
-
-	return retVal;
-}
-
-static UINT8 __fastcall namcoZ80ProgRead(UINT16 addr)
-{
-	struct CPU_Rd_Table *rdEntry = machine.config->rdAddrList;
-	UINT8 dta = 0;
-
-	if (NULL != rdEntry)
-	{
-		while (NULL != rdEntry->readFunc)
-		{
-			if ( (addr >= rdEntry->startAddr) &&
-				(addr <= rdEntry->endAddr)      )
-			{
-				dta = rdEntry->readFunc(addr - rdEntry->startAddr);
-			}
-			rdEntry ++;
-		}
-	}
-
-	return dta;
-}
-
-static void namcoZ80WriteSound(UINT16 Offset, UINT8 dta)
-{
-	NamcoSoundWrite(Offset, dta);
-}
-
-static void namcoZ80WriteCPU1Irq(UINT16 Offset, UINT8 dta)
-{
-	cpus.CPU[CPU1].fireIRQ = dta & 0x01;
-	if (!cpus.CPU[CPU1].fireIRQ)
-	{
-		INT32 nActive = ZetGetActive();
-		ZetClose();
-		ZetOpen(CPU1);
-		ZetSetIRQLine(0, CPU_IRQSTATUS_NONE);
-		ZetClose();
-		ZetOpen(nActive);
-	}
-
-}
-
-static void namcoZ80WriteCPU2Irq(UINT16 Offset, UINT8 dta)
-{
-	cpus.CPU[CPU2].fireIRQ = dta & 0x01;
-	if (!cpus.CPU[CPU2].fireIRQ)
-	{
-		INT32 nActive = ZetGetActive();
-		ZetClose();
-		ZetOpen(CPU2);
-		ZetSetIRQLine(0, CPU_IRQSTATUS_NONE);
-		ZetClose();
-		ZetOpen(nActive);
-	}
-
-}
-
-static void namcoZ80WriteCPU3Irq(UINT16 Offset, UINT8 dta)
-{
-	cpus.CPU[CPU3].fireIRQ = !(dta & 0x01);
-
-}
-
-static void namcoZ80WriteCPUReset(UINT16 Offset, UINT8 dta)
-{
-	if (!(dta & 0x01))
-	{
-		INT32 nActive = ZetGetActive();
-		ZetClose();
-		ZetOpen(CPU2);
-		ZetReset();
-		ZetClose();
-		ZetOpen(CPU3);
-		ZetReset();
-		ZetClose();
-		ZetOpen(nActive);
-		cpus.CPU[CPU2].halt = 1;
-		cpus.CPU[CPU3].halt = 1;
-		namcoCustomReset();
-		namco51xxReset();
-		return;
-	}
-	else
-	{
-		cpus.CPU[CPU2].halt = 0;
-		cpus.CPU[CPU3].halt = 0;
-	}
-}
-
-static void namcoZ80WriteFlipScreen(UINT16 offset, UINT8 dta)
-{
-	machine.flipScreen = dta & 0x01;
-}
-
-static void __fastcall namcoZ80ProgWrite(UINT16 addr, UINT8 dta)
-{
-	struct CPU_Wr_Table *wrEntry = machine.config->wrAddrList;
-
-	if (NULL != wrEntry)
-	{
-		while (NULL != wrEntry->writeFunc)
-		{
-			if ( (addr >= wrEntry->startAddr) &&
-				(addr <= wrEntry->endAddr)      )
-			{
-				wrEntry->writeFunc(addr - wrEntry->startAddr, dta);
-			}
-
-			wrEntry ++;
-		}
-	}
-}
-
-static tilemap_scan ( namco )
-{
-	if ((col - 2) & 0x20)
-	{
-		return (row + 2 + (((col - 2) & 0x1f) << 5));
-	}
-
-	return col - 2 + ((row + 2) << 5);
-}
-
-static void namcoRenderSprites(void)
-{
-	struct Namco_Sprite_Params spriteParams;
-
-	for (INT32 offset = 0; offset < 0x80; offset += 2)
-	{
-		if (machine.config->getSpriteParams(&spriteParams, offset))
-		{
-			INT32 spriteRows = ((spriteParams.flags & ySize) != 0);
-			INT32 spriteCols = ((spriteParams.flags & xSize) != 0);
-
-			for (INT32 y = 0; y <= spriteRows; y ++)
-			{
-				for (INT32 x = 0; x <= spriteCols; x ++)
-				{
-					INT32 code = spriteParams.sprite;
-					if (spriteRows || spriteCols)
-						code += ((y * 2 + x) ^ (spriteParams.flags & orient));
-					INT32 xPos = spriteParams.xStart + spriteParams.xStep * x;
-					INT32 yPos = spriteParams.yStart + spriteParams.yStep * y;
-
-					if ((xPos < -15) || (xPos >= nScreenWidth) ) continue;
-					if ((yPos < -15) || (yPos >= nScreenHeight)) continue;
-
-					switch (spriteParams.flags & orient)
-					{
-						case 3:
-							Render16x16Tile_Mask_FlipXY_Clip(
-															 pTransDraw,
-															 code,
-															 xPos, yPos,
-															 spriteParams.colour,
-															 spriteParams.paletteBits,
-															 0,
-															 spriteParams.paletteOffset,
-															 graphics.sprites
-															);
-							break;
-						case 2:
-							Render16x16Tile_Mask_FlipY_Clip(
-															pTransDraw,
-															code,
-															xPos, yPos,
-															spriteParams.colour,
-															spriteParams.paletteBits,
-															0,
-															spriteParams.paletteOffset,
-															graphics.sprites
-														   );
-							break;
-						case 1:
-							Render16x16Tile_Mask_FlipX_Clip(
-															pTransDraw,
-															code,
-															xPos, yPos,
-															spriteParams.colour,
-															spriteParams.paletteBits,
-															0,
-															spriteParams.paletteOffset,
-															graphics.sprites
-														   );
-							break;
-						case 0:
-						default:
-							Render16x16Tile_Mask_Clip(
-													  pTransDraw,
-													  code,
-													  xPos, yPos,
-													  spriteParams.colour,
-													  spriteParams.paletteBits,
-													  0,
-													  spriteParams.paletteOffset,
-													  graphics.sprites
-													 );
-							break;
-					}
-				}
-			}
-		}
-	}
-}
-
-static INT32 DrvExit(void)
-{
-	GenericTilesExit();
-
-	NamcoSoundExit();
-	BurnSampleExit();
-
-	ZetExit();
-
-	earom_exit();
-
-	machineReset();
-
-	BurnFree(memory.all.start);
-
-	machine.game = NAMCO_GALAGA;
-	machine.starsInitted = 0;
-
-	return 0;
-}
-
-static void DrvMakeInputs(void)
-{
-	struct InputSignal_Def *currentPort0 = &input.ports[0].current;
-	struct InputSignal_Def *currentPort1 = &input.ports[1].current;
-	struct InputSignal_Def *currentPort2 = &input.ports[2].current;
-
-	// Reset Inputs
-	currentPort0->byte = 0xff;
-	currentPort1->byte = 0xff;
-	currentPort2->byte = 0xff;
-
-	switch (machine.game)
-	{
-		case NAMCO_XEVIOUS:
-			// map blaster inputs from ports to dip switches
-			input.dip[0].byte |= 0x11;
-			if (currentPort1->bits.bit[6]) input.dip[0].byte &= 0xFE;
-			if (currentPort2->bits.bit[6]) input.dip[0].byte &= 0xEF;
-			break;
-
-		default:
-			break;
-	}
-
-	// Compile Digital Inputs
-	for (INT32 i = 0; i < 8; i ++)
-	{
-		currentPort0->byte -= (currentPort0->bits.bit[i] & 1) << i;
-		currentPort1->byte -= (currentPort1->bits.bit[i] & 1) << i;
-		currentPort2->byte -= (currentPort2->bits.bit[i] & 1) << i;
-
-		input.dip[0].bits.bit[i] = ((input.dip[0].byte >> i) & 1) << 0;
-		input.dip[1].bits.bit[i] = ((input.dip[1].byte >> i) & 1) << 1;
-	}
-}
-
-static INT32 DrvDraw(void)
-{
-	BurnTransferClear();
-
-	if (NULL != machine.config->drawLayerTable)
-	{
-		for (UINT32 drawLayer = 0; drawLayer < machine.config->drawTableSize; drawLayer ++)
-		{
-			machine.config->drawLayerTable[drawLayer]();
-		}
-
-		BurnTransferCopy(graphics.palette);
-
-		return 0;
-	}
-	return 1;
-}
-
-static INT32 DrvFrame(void)
-{
-	if (input.reset)
-	{
-		machine.config->reset();
-	}
-
-	DrvMakeInputs();
-
-	INT32 nInterleave = 400;
-	INT32 nCyclesTotal[3];
-	INT32 nCyclesDone[3] = { 0, 0, 0 };
-
-	nCyclesTotal[0] = (18432000 / 6) / 60;
-	nCyclesTotal[1] = (18432000 / 6) / 60;
-	nCyclesTotal[2] = (18432000 / 6) / 60;
-
-	ZetNewFrame();
-
-	for (INT32 i = 0; i < nInterleave; i++)
-	{
-		ZetOpen(CPU1);
-		CPU_RUN(0, Zet);
-		if (i == (nInterleave-1) && cpus.CPU[CPU1].fireIRQ)
-		{
-			ZetSetIRQLine(0, CPU_IRQSTATUS_HOLD);
-		}
-		if ( (9 == (i % 10)) && namcoCustomIC.n06xx.CPU1FireNMI )
-		{
-			ZetNmi();
-		}
-		ZetClose();
-
-		if (!cpus.CPU[CPU2].halt)
-		{
-			ZetOpen(CPU2);
-			CPU_RUN(1, Zet);
-			if (i == (nInterleave-1) && cpus.CPU[CPU2].fireIRQ)
-			{
-				ZetSetIRQLine(0, CPU_IRQSTATUS_HOLD);
-			}
-			ZetClose();
-		}
-
-		if (!cpus.CPU[CPU3].halt)
-		{
-			ZetOpen(CPU3);
-			CPU_RUN(2, Zet);
-			if ( ((i == ((64 + 000) * nInterleave) / 272) ||
-				  (i == ((64 + 128) * nInterleave) / 272))   && cpus.CPU[CPU3].fireIRQ)
-			{
-				ZetNmi();
-			}
-			ZetClose();
-		}
-	}
-
-	if (pBurnSoundOut)
-	{
-		NamcoSoundUpdate(pBurnSoundOut, nBurnSoundLen);
-		BurnSampleRender(pBurnSoundOut, nBurnSoundLen);
-	}
-
-	if (pBurnDraw)
-		BurnDrvRedraw();
-
-	return 0;
-}
-
-static INT32 DrvScan(INT32 nAction, INT32 *pnMin)
-{
-	struct BurnArea ba;
-
-	// Return minimum compatible version
-	if (pnMin != NULL)
-	{
-		*pnMin = 0x029737;
-	}
-
-	if (nAction & ACB_MEMORY_RAM)
-	{
-		memset(&ba, 0, sizeof(ba));
-		ba.Data	  = memory.RAM.start;
-		ba.nLen	  = memory.RAM.size;
-		ba.szName = "All Ram";
-		BurnAcb(&ba);
-	}
-
-	if (nAction & ACB_DRIVER_DATA) {
-		ZetScan(nAction);			// Scan Z80
-
-		NamcoSoundScan(nAction, pnMin);
-		BurnSampleScan(nAction, pnMin);
-
-		// Scan critical driver variables
-		SCAN_VAR(cpus.CPU[CPU1].fireIRQ);
-		SCAN_VAR(cpus.CPU[CPU2].fireIRQ);
-		SCAN_VAR(cpus.CPU[CPU3].fireIRQ);
-		SCAN_VAR(cpus.CPU[CPU2].halt);
-		SCAN_VAR(cpus.CPU[CPU3].halt);
-		SCAN_VAR(machine.flipScreen);
-		SCAN_VAR(namcoCustomIC.n06xx.customCommand);
-		SCAN_VAR(namcoCustomIC.n06xx.CPU1FireNMI);
-		SCAN_VAR(namcoCustomIC.n51xx.mode);
-		SCAN_VAR(namcoCustomIC.n51xx.credits);
-		SCAN_VAR(namcoCustomIC.n51xx.leftCoinPerCredit);
-		SCAN_VAR(namcoCustomIC.n51xx.leftCreditPerCoins);
-		SCAN_VAR(namcoCustomIC.n51xx.rightCoinPerCredit);
-		SCAN_VAR(namcoCustomIC.n51xx.rightCreditPerCoins);
-		SCAN_VAR(namcoCustomIC.n51xx.auxCoinPerCredit);
-		SCAN_VAR(namcoCustomIC.n51xx.auxCreditPerCoins);
-		SCAN_VAR(namcoCustomIC.n06xx.buffer);
-
-		SCAN_VAR(input.ports);
-
-		SCAN_VAR(namcoCustomIC.n54xx.fetch);
-		SCAN_VAR(namcoCustomIC.n54xx.fetchDestination);
-		SCAN_VAR(namcoCustomIC.n54xx.config1);
-		SCAN_VAR(namcoCustomIC.n54xx.config2);
-		SCAN_VAR(namcoCustomIC.n54xx.config3);
-	}
-
-	return 0;
-}
-
-/* === Galaga === */
-
-static struct BurnInputInfo GalagaInputList[] =
-{
-	{"Start 1"           , BIT_DIGITAL  , &input.ports[0].current.bits.bit[2], "p1 start"  },
-	{"Start 2"           , BIT_DIGITAL  , &input.ports[0].current.bits.bit[3], "p2 start"  },
-	{"Coin 1"            , BIT_DIGITAL  , &input.ports[0].current.bits.bit[4], "p1 coin"   },
-	{"Coin 2"            , BIT_DIGITAL  , &input.ports[0].current.bits.bit[5], "p2 coin"   },
-
-	{"Left"              , BIT_DIGITAL  , &input.ports[1].current.bits.bit[3], "p1 left"   },
-	{"Right"             , BIT_DIGITAL  , &input.ports[1].current.bits.bit[1], "p1 right"  },
-	{"Fire 1"            , BIT_DIGITAL  , &input.ports[1].current.bits.bit[4], "p1 fire 1" },
-
-	{"Left (Cocktail)"   , BIT_DIGITAL  , &input.ports[2].current.bits.bit[3], "p2 left"   },
-	{"Right (Cocktail)"  , BIT_DIGITAL  , &input.ports[2].current.bits.bit[1], "p2 right"  },
-	{"Fire 1 (Cocktail)" , BIT_DIGITAL  , &input.ports[2].current.bits.bit[4], "p2 fire 1" },
-
-	{"Reset"             , BIT_DIGITAL  , &input.reset,                        "reset"     },
-	{"Service"           , BIT_DIGITAL  , &input.ports[0].current.bits.bit[6], "service"   },
-	{"Dip 1"             , BIT_DIPSWITCH, &input.dip[0].byte,                  "dip"       },
-	{"Dip 2"             , BIT_DIPSWITCH, &input.dip[1].byte,                  "dip"       },
-};
-
-STDINPUTINFO(Galaga)
-
-#define GALAGA_NUM_OF_DIPSWITCHES      2
-
-static struct BurnDIPInfo GalagaDIPList[]=
-{
-	// offset
-	{  0x0b,    0xf0,    0x01,    0x01,       NULL                     },
-
-	// Default Values
-	// nOffset, nID,     nMask,   nDefault,   NULL
-	{  0x00,    0xff,    0x01,    0x01,       NULL                     },
-	{  0x01,    0xff,    0xff,    0x97,       NULL                     },
-	{  0x02,    0xff,    0xbf,    0xb7,       NULL                     },
-
-	// Service Switch
-	// x,       DIP_GRP, x,       OptionCnt,  szTitle
-	{  0,       0xfe,    0,       2,          "Service Mode"           },
-	// nInput,  nFlags,  nMask,   nSetting,   szText
-	{  0x00,    0x01,    0x01,    0x01,       "Off"                    },
-	{  0x00,    0x01,    0x01,    0x00,       "On"                     },
-
-	// Dip 1
-	// x,       DIP_GRP, x,       OptionCnt,  szTitle
-	{  0,       0xfe,    0,       8,          "Coinage"                },
-	// nInput,  nFlags,  nMask,   nSetting,   szText
-	{  0x01,    0x01,    0x07,    0x04,       "4 Coins 1 Play"         },
-	{  0x01,    0x01,    0x07,    0x02,       "3 Coins 1 Play"         },
-	{  0x01,    0x01,    0x07,    0x06,       "2 Coins 1 Play"         },
-	{  0x01,    0x01,    0x07,    0x07,       "1 Coin  1 Play"         },
-	{  0x01,    0x01,    0x07,    0x01,       "2 Coins 3 Plays"        },
-	{  0x01,    0x01,    0x07,    0x03,       "1 Coin  2 Plays"        },
-	{  0x01,    0x01,    0x07,    0x05,       "1 Coin  3 Plays"        },
-	{  0x01,    0x01,    0x07,    0x00,       "Freeplay"               },
-
-	// x,       DIP_GRP, x,       OptionCnt,  szTitle
-	{  0,       0xfe,    0,       8,          "Bonus Life"             },
-	// nInput,  nFlags,  nMask,   nSetting,   szText
-	{  0x01,    0x01,    0x38,    0x20,       "20k  60k  60k"          },
-	{  0x01,    0x01,    0x38,    0x18,       "20k  60k"               },
-	{  0x01,    0x01,    0x38,    0x10,       "20k  70k  70k"          },
-	{  0x01,    0x01,    0x38,    0x30,       "20k  80k  80k"          },
-	{  0x01,    0x01,    0x38,    0x38,       "30k  80k"               },
-	{  0x01,    0x01,    0x38,    0x08,       "30k 100k 100k"          },
-	{  0x01,    0x01,    0x38,    0x28,       "30k 120k 120k"          },
-	{  0x01,    0x01,    0x38,    0x00,       "None"                   },
-
-	// x,       DIP_GRP, x,       OptionCnt,  szTitle
-	{  0,       0xfe,    0,       4,          "Lives"                  },
-	// nInput,  nFlags,  nMask,   nSetting,   szText
-	{  0x01,    0x01,    0xc0,    0x00,       "2"                      },
-	{  0x01,    0x01,    0xc0,    0x80,       "3"                      },
-	{  0x01,    0x01,    0xc0,    0x40,       "4"                      },
-	{  0x01,    0x01,    0xc0,    0xc0,       "5"                      },
-
-	// Dip 2
-	// x,       DIP_GRP, x,       OptionCnt,  szTitle
-	{  0,       0xfe,    0,       4,          "Difficulty"             },
-	// nInput,  nFlags,  nMask,   nSetting,   szText
-	{  0x02,    0x01,    0x03,    0x03,       "Easy"                   },
-	{  0x02,    0x01,    0x03,    0x00,       "Medium"                 },
-	{  0x02,    0x01,    0x03,    0x01,       "Hard"                   },
-	{  0x02,    0x01,    0x03,    0x02,       "Hardest"                },
-
-	// x,       DIP_GRP, x,       OptionCnt,  szTitle
-	{  0,       0xfe,    0,       2,          "Demo Sounds"            },
-	// nInput,  nFlags,  nMask,   nSetting,   szText
-	{  0x02,    0x01,    0x08,    0x08,       "Off"                    },
-	{  0x02,    0x01,    0x08,    0x00,       "On"                     },
-
-	// x,       DIP_GRP, x,       OptionCnt,  szTitle
-	{  0,       0xfe,    0,       2,          "Freeze"                 },
-	// nInput,  nFlags,  nMask,   nSetting,   szText
-	{  0x02,    0x01,    0x10,    0x10,       "Off"                    },
-	{  0x02,    0x01,    0x10,    0x00,       "On"                     },
-
-	// x,       DIP_GRP, x,       OptionCnt,  szTitle
-	{  0,       0xfe,    0,       2,          "Rack Test"              },
-	// nInput,  nFlags,  nMask,   nSetting,   szText
-	{  0x02,    0x01,    0x20,    0x20,       "Off"                    },
-	{  0x02,    0x01,    0x20,    0x00,       "On"                     },
-
-	// x,       DIP_GRP, x,       OptionCnt,  szTitle
-	{  0,       0xfe,    0,       2,          "Cabinet"                },
-	// nInput,  nFlags,  nMask,   nSetting,   szText
-	{  0x02,    0x01,    0x80,    0x80,       "Upright"                },
-	{  0x02,    0x01,    0x80,    0x00,       "Cocktail"               },
-};
-
-STDDIPINFO(Galaga)
-
-static struct BurnDIPInfo GalagamwDIPList[]=
-{
-	// Offset
-	{  0x0b,    0xf0,    0x01,    0x01,       NULL                     },
-
-	// Default Values
-	// nOffset, nID,     nMask,   nDefault,   NULL
-	{  0x00,    0xff,    0x01,    0x01,       NULL                     },
-	{  0x01,    0xff,    0xff,    0x97,       NULL                     },
-	{  0x02,    0xff,    0xff,    0xf7,       NULL                     },
-
-	// Service Switch
-	// x,       DIP_GRP, x,       OptionCnt,  szTitle
-	{  0,       0xfe,    0,       2,          "Service Mode"           },
-	// nInput,  nFlags,  nMask,   nSetting,   szText
-	{  0x00,    0x01,    0x01,    0x01,       "Off"                    },
-	{  0x00,    0x01,    0x01,    0x00,       "On"                     },
-
-	// Dip 1
-	// x,       DIP_GRP, x,       OptionCnt,  szTitle
-	{  0,       0xfe,    0,       8,          "Coinage"                },
-	// nInput,  nFlags,  nMask,   nSetting,   szText
-	{  0x01,    0x01,    0x07,    0x04,       "4 Coins 1 Play"         },
-	{  0x01,    0x01,    0x07,    0x02,       "3 Coins 1 Play"         },
-	{  0x01,    0x01,    0x07,    0x06,       "2 Coins 1 Play"         },
-	{  0x01,    0x01,    0x07,    0x07,       "1 Coin  1 Play"         },
-	{  0x01,    0x01,    0x07,    0x01,       "2 Coins 3 Plays"        },
-	{  0x01,    0x01,    0x07,    0x03,       "1 Coin  2 Plays"        },
-	{  0x01,    0x01,    0x07,    0x05,       "1 Coin  3 Plays"        },
-	{  0x01,    0x01,    0x07,    0x00,       "Freeplay"               },
-
-	// x,       DIP_GRP, x,       OptionCnt,  szTitle
-	{  0,       0xfe,    0,       8,          "Bonus Life"             },
-	// nInput,  nFlags,  nMask,   nSetting,   szText
-	{  0x01,    0x01,    0x38,    0x20,       "20k  60k  60k"          },
-	{  0x01,    0x01,    0x38,    0x18,       "20k  60k"               },
-	{  0x01,    0x01,    0x38,    0x10,       "20k  70k  70k"          },
-	{  0x01,    0x01,    0x38,    0x30,       "20k  80k  80k"          },
-	{  0x01,    0x01,    0x38,    0x38,       "30k  80k"               },
-	{  0x01,    0x01,    0x38,    0x08,       "30k 100k 100k"          },
-	{  0x01,    0x01,    0x38,    0x28,       "30k 120k 120k"          },
-	{  0x01,    0x01,    0x38,    0x00,       "None"                   },
-
-	// x,       DIP_GRP, x,       OptionCnt,  szTitle
-	{  0,       0xfe,    0,       4,          "Lives"                  },
-	// nInput,  nFlags,  nMask,   nSetting,   szText
-	{  0x01,    0x01,    0xc0,    0x00,       "2"                      },
-	{  0x01,    0x01,    0xc0,    0x80,       "3"                      },
-	{  0x01,    0x01,    0xc0,    0x40,       "4"                      },
-	{  0x01,    0x01,    0xc0,    0xc0,       "5"                      },
-
-	// Dip 2
-	// x,       DIP_GRP, x,       OptionCnt,  szTitle
-	{  0,       0xfe,    0,       2,          "2 Credits Game"         },
-	// nInput,  nFlags,  nMask,   nSetting,   szText
-	{  0x02,    0x01,    0x01,    0x00,       "1 Player"               },
-	{  0x02,    0x01,    0x01,    0x01,       "2 Players"              },
-
-	// x,       DIP_GRP, x,       OptionCnt,  szTitle
-	{  0,       0xfe,    0,       4,          "Difficulty"             },
-	// nInput,  nFlags,  nMask,   nSetting,   szText
-	{  0x02,    0x01,    0x06,    0x06,       "Easy"                   },
-	{  0x02,    0x01,    0x06,    0x00,       "Medium"                 },
-	{  0x02,    0x01,    0x06,    0x02,       "Hard"                   },
-	{  0x02,    0x01,    0x06,    0x04,       "Hardest"                },
-
-	// x,       DIP_GRP, x,       OptionCnt,  szTitle
-	{  0,       0xfe,    0,       2,          "Demo Sounds"            },
-	// nInput,  nFlags,  nMask,   nSetting,   szText
-	{  0x02,    0x01,    0x08,    0x08,       "Off"                    },
-	{  0x02,    0x01,    0x08,    0x00,       "On"                     },
-
-	// x,       DIP_GRP, x,       OptionCnt,  szTitle
-	{  0,       0xfe,    0,       2,          "Freeze"                 },
-	// nInput,  nFlags,  nMask,   nSetting,   szText
-	{  0x02,    0x01,    0x10,    0x10,       "Off"                    },
-	{  0x02,    0x01,    0x10,    0x00,       "On"                     },
-
-	// x,       DIP_GRP, x,       OptionCnt,  szTitle
-	{  0,       0xfe,    0,       2,          "Rack Test"              },
-	// nInput,  nFlags,  nMask,   nSetting,   szText
-	{  0x02,    0x01,    0x20,    0x20,       "Off"                    },
-	{  0x02,    0x01,    0x20,    0x00,       "On"                     },
-
-	// x,       DIP_GRP, x,       OptionCnt,  szTitle
-	{  0,       0xfe,    0,       2,          "Cabinet"                },
-	// nInput,  nFlags,  nMask,   nSetting,   szText
-	{  0x02,    0x01,    0x80,    0x80,       "Upright"                },
-	{  0x02,    0x01,    0x80,    0x00,       "Cocktail"               },
-};
-
-STDDIPINFO(Galagamw)
-
-static struct BurnRomInfo GalagaRomDesc[] = {
-	{ "gg1_1b.3p",     0x01000, 0xab036c9f, BRF_ESS | BRF_PRG   }, //  0	Z80 #1 Program Code
-	{ "gg1_2b.3m",     0x01000, 0xd9232240, BRF_ESS | BRF_PRG   }, //	 1
-	{ "gg1_3.2m",      0x01000, 0x753ce503, BRF_ESS | BRF_PRG   }, //	 2
-	{ "gg1_4b.2l",     0x01000, 0x499fcc76, BRF_ESS | BRF_PRG   }, //	 3
-
-	{ "gg1_5b.3f",     0x01000, 0xbb5caae3, BRF_ESS | BRF_PRG   }, //  4	Z80 #2 Program Code
-
-	{ "gg1_7b.2c",     0x01000, 0xd016686b, BRF_ESS | BRF_PRG   }, //  5	Z80 #3 Program Code
-
-	{ "gg1_9.4l",      0x01000, 0x58b2f47c, BRF_GRA             },	//  6	Characters
-
-	{ "gg1_11.4d",     0x01000, 0xad447c80, BRF_GRA             },	//  7	Sprites
-	{ "gg1_10.4f",     0x01000, 0xdd6f1afc, BRF_GRA             },	//  8
-
-	{ "prom-5.5n",     0x00020, 0x54603c6b, BRF_GRA             },	//  9	PROMs
-	{ "prom-4.2n",     0x00100, 0x59b6edab, BRF_GRA             },	// 10
-	{ "prom-3.1c",     0x00100, 0x4a04bb6b, BRF_GRA             },	// 11
-	{ "prom-1.1d",     0x00100, 0x7a2815b4, BRF_GRA             },	// 12
-	{ "prom-2.5c",     0x00100, 0x77245b66, BRF_GRA             },	// 13
-};
-
-STD_ROM_PICK(Galaga)
-STD_ROM_FN(Galaga)
-
-static struct BurnRomInfo GalagaoRomDesc[] = {
-	{ "gg1-1.3p",      0x01000, 0xa3a0f743, BRF_ESS | BRF_PRG   }, //  0	Z80 #1 Program Code
-	{ "gg1-2.3m",      0x01000, 0x43bb0d5c, BRF_ESS | BRF_PRG   }, //	 1
-	{ "gg1-3.2m",      0x01000, 0x753ce503, BRF_ESS | BRF_PRG   }, //	 2
-	{ "gg1-4.2l",      0x01000, 0x83874442, BRF_ESS | BRF_PRG   }, //	 3
-
-	{ "gg1-5.3f",      0x01000, 0x3102fccd, BRF_ESS | BRF_PRG   }, //  4	Z80 #2 Program Code
-
-	{ "gg1-7.2c",      0x01000, 0x8995088d, BRF_ESS | BRF_PRG   }, //  5	Z80 #3 Program Code
-
-	{ "gg1-9.4l",      0x01000, 0x58b2f47c, BRF_GRA             },	//  6	Characters
-
-	{ "gg1-11.4d",     0x01000, 0xad447c80, BRF_GRA             },	//  7	Sprites
-	{ "gg1-10.4f",     0x01000, 0xdd6f1afc, BRF_GRA             }, //  8
-
-	{ "prom-5.5n",     0x00020, 0x54603c6b, BRF_GRA             },	//  9	PROMs
-	{ "prom-4.2n",     0x00100, 0x59b6edab, BRF_GRA             },	// 10
-	{ "prom-3.1c",     0x00100, 0x4a04bb6b, BRF_GRA             },	// 11
-	{ "prom-1.1d",     0x00100, 0x7a2815b4, BRF_GRA             },	// 12
-	{ "prom-2.5c",     0x00100, 0x77245b66, BRF_GRA             },	// 13
-};
-
-STD_ROM_PICK(Galagao)
-STD_ROM_FN(Galagao)
-
-static struct BurnRomInfo GalagamwRomDesc[] = {
-	{ "3200a.bin",     0x01000, 0x3ef0b053, BRF_ESS | BRF_PRG   }, //  0	Z80 #1 Program Code
-	{ "3300b.bin",     0x01000, 0x1b280831, BRF_ESS | BRF_PRG   }, //	 1
-	{ "3400c.bin",     0x01000, 0x16233d33, BRF_ESS | BRF_PRG   }, //	 2
-	{ "3500d.bin",     0x01000, 0x0aaf5c23, BRF_ESS | BRF_PRG   }, //	 3
-
-	{ "3600e.bin",     0x01000, 0xbc556e76, BRF_ESS | BRF_PRG   }, //  4	Z80 #2 Program Code
-
-	{ "3700g.bin",     0x01000, 0xb07f0aa4, BRF_ESS | BRF_PRG   }, //  5	Z80 #3 Program Code
-
-	{ "2600j.bin",     0x01000, 0x58b2f47c, BRF_GRA             },	//  6	Characters
-
-	{ "2800l.bin",     0x01000, 0xad447c80, BRF_GRA             },	//  7	Sprites
-	{ "2700k.bin",     0x01000, 0xdd6f1afc, BRF_GRA             },	//  8
-
-	{ "prom-5.5n",     0x00020, 0x54603c6b, BRF_GRA             },	//  9	PROMs
-	{ "prom-4.2n",     0x00100, 0x59b6edab, BRF_GRA             },	// 10
-	{ "prom-3.1c",     0x00100, 0x4a04bb6b, BRF_GRA             },	// 11
-	{ "prom-1.1d",     0x00100, 0x7a2815b4, BRF_GRA             },	// 12
-	{ "prom-2.5c",     0x00100, 0x77245b66, BRF_GRA             },	// 13
-};
-
-STD_ROM_PICK(Galagamw)
-STD_ROM_FN(Galagamw)
-
-static struct BurnRomInfo GalagamfRomDesc[] = {
-	{ "3200a.bin",     0x01000, 0x3ef0b053, BRF_ESS | BRF_PRG   }, //  0	Z80 #1 Program Code
-	{ "3300b.bin",     0x01000, 0x1b280831, BRF_ESS | BRF_PRG   }, //	 1
-	{ "3400c.bin",     0x01000, 0x16233d33, BRF_ESS | BRF_PRG   }, //	 2
-	{ "3500d.bin",     0x01000, 0x0aaf5c23, BRF_ESS | BRF_PRG   }, //	 3
-
-	{ "3600fast.bin",  0x01000, 0x23d586e5, BRF_ESS | BRF_PRG   }, //  4	Z80 #2 Program Code
-
-	{ "3700g.bin",     0x01000, 0xb07f0aa4, BRF_ESS | BRF_PRG   }, //  5	Z80 #3 Program Code
-
-	{ "2600j.bin",     0x01000, 0x58b2f47c, BRF_GRA             },	//  6	Characters
-
-	{ "2800l.bin",     0x01000, 0xad447c80, BRF_GRA             },	//  7	Sprites
-	{ "2700k.bin",     0x01000, 0xdd6f1afc, BRF_GRA             },	//  8
-
-	{ "prom-5.5n",     0x00020, 0x54603c6b, BRF_GRA             },	//  9	PROMs
-	{ "prom-4.2n",     0x00100, 0x59b6edab, BRF_GRA             },	// 10
-	{ "prom-3.1c",     0x00100, 0x4a04bb6b, BRF_GRA             },	// 11
-	{ "prom-1.1d",     0x00100, 0x7a2815b4, BRF_GRA             },	// 12
-	{ "prom-2.5c",     0x00100, 0x77245b66, BRF_GRA             },	// 13
-};
-
-STD_ROM_PICK(Galagamf)
-STD_ROM_FN(Galagamf)
-
-static struct BurnRomInfo GalagamkRomDesc[] = {
-	{ "mk2-1",         0x01000, 0x23cea1e2, BRF_ESS | BRF_PRG   }, //  0	Z80 #1 Program Code
-	{ "mk2-2",         0x01000, 0x89695b1a, BRF_ESS | BRF_PRG   }, //	 1
-	{ "3400c.bin",     0x01000, 0x16233d33, BRF_ESS | BRF_PRG   }, //	 2
-	{ "mk2-4",         0x01000, 0x24b767f5, BRF_ESS | BRF_PRG   }, //	 3
-
-	{ "gg1-5.3f",      0x01000, 0x3102fccd, BRF_ESS | BRF_PRG   }, //  4	Z80 #2 Program Code
-
-	{ "gg1-7b.2c",     0x01000, 0xd016686b, BRF_ESS | BRF_PRG   }, //  5	Z80 #3 Program Code
-
-	{ "gg1-9.4l",      0x01000, 0x58b2f47c, BRF_GRA             },	//  6	Characters
-
-	{ "gg1-11.4d",     0x01000, 0xad447c80, BRF_GRA             },	//  7	Sprites
-	{ "gg1-10.4f",     0x01000, 0xdd6f1afc, BRF_GRA             },	//  8
-
-	{ "prom-5.5n",     0x00020, 0x54603c6b, BRF_GRA             },	//  9	PROMs
-	{ "prom-4.2n",     0x00100, 0x59b6edab, BRF_GRA             },	// 10
-	{ "prom-3.1c",     0x00100, 0x4a04bb6b, BRF_GRA             },	// 11
-	{ "prom-1.1d",     0x00100, 0x7a2815b4, BRF_GRA             },	// 12
-	{ "prom-2.5c",     0x00100, 0x77245b66, BRF_GRA             },	// 13
-};
-
-STD_ROM_PICK(Galagamk)
-STD_ROM_FN(Galagamk)
-
-static struct BurnRomInfo GallagRomDesc[] = {
-	{ "gallag.1",      0x01000, 0xa3a0f743, BRF_ESS | BRF_PRG   }, //  0	Z80 #1 Program Code
-	{ "gallag.2",      0x01000, 0x5eda60a7, BRF_ESS | BRF_PRG   }, //	 1
-	{ "gallag.3",      0x01000, 0x753ce503, BRF_ESS | BRF_PRG   }, //	 2
-	{ "gallag.4",      0x01000, 0x83874442, BRF_ESS | BRF_PRG   }, //	 3
-
-	{ "gallag.5",      0x01000, 0x3102fccd, BRF_ESS | BRF_PRG   }, //  4	Z80 #2 Program Code
-
-	{ "gallag.7",      0x01000, 0x8995088d, BRF_ESS | BRF_PRG   }, //  5	Z80 #3 Program Code
-
-	{ "gallag.6",      0x01000, 0x001b70bc, BRF_ESS | BRF_PRG   }, //  6	Z80 #4 Program Code
-
-	{ "gallag.8",      0x01000, 0x169a98a4, BRF_GRA             },	//  7	Characters
-
-	{ "gallag.a",      0x01000, 0xad447c80, BRF_GRA             },	//  8	Sprites
-	{ "gallag.9",      0x01000, 0xdd6f1afc, BRF_GRA             },	//  9
-
-	{ "prom-5.5n",     0x00020, 0x54603c6b, BRF_GRA             },	// 10	PROMs
-	{ "prom-4.2n",     0x00100, 0x59b6edab, BRF_GRA             },	// 11
-	{ "prom-3.1c",     0x00100, 0x4a04bb6b, BRF_GRA             },	// 12
-	{ "prom-1.1d",     0x00100, 0x7a2815b4, BRF_GRA             },	// 13
-	{ "prom-2.5c",     0x00100, 0x77245b66, BRF_GRA             },	// 14
-};
-
-STD_ROM_PICK(Gallag)
-STD_ROM_FN(Gallag)
-
-static struct BurnRomInfo NebulbeeRomDesc[] = {
-	{ "nebulbee.01",   0x01000, 0xf405f2c4, BRF_ESS | BRF_PRG   }, //  0	Z80 #1 Program Code
-	{ "nebulbee.02",   0x01000, 0x31022b60, BRF_ESS | BRF_PRG   }, //	 1
-	{ "gg1_3.2m",      0x01000, 0x753ce503, BRF_ESS | BRF_PRG   }, //	 2
-	{ "nebulbee.04",   0x01000, 0xd76788a5, BRF_ESS | BRF_PRG   }, //	 3
-
-	{ "gg1-5",         0x01000, 0x3102fccd, BRF_ESS | BRF_PRG   }, //  4	Z80 #2 Program Code
-
-	{ "gg1-7",         0x01000, 0x8995088d, BRF_ESS | BRF_PRG   }, //  5	Z80 #3 Program Code
-
-	{ "nebulbee.07",   0x01000, 0x035e300c, BRF_ESS | BRF_PRG   }, //  6	Z80 #4 Program Code
-
-	{ "gg1_9.4l",      0x01000, 0x58b2f47c, BRF_GRA             },	//  7	Characters
-
-	{ "gg1_11.4d",     0x01000, 0xad447c80, BRF_GRA             },	//  8	Sprites
-	{ "gg1_10.4f",     0x01000, 0xdd6f1afc, BRF_GRA             },	//  9
-
-	{ "prom-5.5n",     0x00020, 0x54603c6b, BRF_GRA             },	// 10	PROMs
-	{ "2n.bin",        0x00100, 0xa547d33b, BRF_GRA             },	// 11
-	{ "1c.bin",        0x00100, 0xb6f585fb, BRF_GRA             },	// 12
-	{ "1d.bin",        0x00100, 0x86d92b24, BRF_GRA             },	// 14
-	{ "5c.bin",        0x00100, 0x8bd565f6, BRF_GRA             },	// 13
-};
-
-STD_ROM_PICK(Nebulbee)
-STD_ROM_FN(Nebulbee)
-
-static struct BurnSampleInfo GalagaSampleDesc[] = {
-#if !defined (ROM_VERIFY)
-	{ "bang", SAMPLE_NOLOOP },
-	{ "init", SAMPLE_NOLOOP },
-#endif
-	{ "", 0 }
-};
-
-STD_SAMPLE_PICK(Galaga)
-STD_SAMPLE_FN(Galaga)
-
-static INT32 galagaInit(void);
-static INT32 gallagInit(void);
-static INT32 galagaReset(void);
-
-static void galagaMemoryMap1(void);
-static void galagaMemoryMap2(void);
-static void galagaMemoryMap3(void);
-static tilemap_callback(galaga_fg);
-static INT32 galagaCharDecode(void);
-static INT32 galagaSpriteDecode(void);
-static INT32 galagaTilemapConfig(void);
-
-static void galagaZ80WriteStars(UINT16 offset, UINT8 dta);
-
-static void galagaCalcPalette(void);
-static void galagaInitStars(void);
-static void galagaRenderStars(void);
-static void galagaStarScroll(void);
-static void galagaRenderChars(void);
-
-static UINT32 galagaGetSpriteParams(struct Namco_Sprite_Params *spriteParams, UINT32 offset);
-
-static INT32 galagaScan(INT32 nAction, INT32 *pnMin);
-
-#define GALAGA_PALETTE_SIZE_CHARS         0x100
-#define GALAGA_PALETTE_SIZE_SPRITES       0x100
-#define GALAGA_PALETTE_SIZE_BGSTARS       0x040
-#define GALAGA_PALETTE_SIZE (GALAGA_PALETTE_SIZE_CHARS + \
-	GALAGA_PALETTE_SIZE_SPRITES + \
-	GALAGA_PALETTE_SIZE_BGSTARS)
-
-#define GALAGA_PALETTE_OFFSET_CHARS       0
-#define GALAGA_PALETTE_OFFSET_SPRITE      (GALAGA_PALETTE_OFFSET_CHARS + GALAGA_PALETTE_SIZE_CHARS)
-#define GALAGA_PALETTE_OFFSET_BGSTARS     (GALAGA_PALETTE_OFFSET_SPRITE + GALAGA_PALETTE_SIZE_SPRITES)
-
-#define GALAGA_NUM_OF_CHAR                0x100
-#define GALAGA_SIZE_OF_CHAR_IN_BYTES      0x80
-
-#define GALAGA_NUM_OF_SPRITE              0x80
-#define GALAGA_SIZE_OF_SPRITE_IN_BYTES    0x200
-
-#define STARS_CTRL_NUM     6
-
-struct Stars_Def
-{
-	UINT32 scrollX;
-	UINT32 scrollY;
-	UINT8 control[STARS_CTRL_NUM];
-};
-
-static struct Stars_Def stars = { 0 };
-
-struct Star_Def
-{
-	UINT16 x;
-	UINT16 y;
-	UINT8 colour;
-	UINT8 set;
-};
-
-#define MAX_STARS 252
-static struct Star_Def *starSeedTable;
-
-static struct CPU_Config_Def galagaCPU[NAMCO_BRD_CPU_COUNT] =
-{
-	{
-		/* CPU ID = */          CPU1,
-		/* CPU Read Func = */   namcoZ80ProgRead,
-		/* CPU Write Func = */  namcoZ80ProgWrite,
-		/* Memory Mapping = */  galagaMemoryMap1
-	},
-	{
-		/* CPU ID = */          CPU2,
-		/* CPU Read Func = */   namcoZ80ProgRead,
-		/* CPU Write Func = */  namcoZ80ProgWrite,
-		/* Memory Mapping = */  galagaMemoryMap2
-	},
-	{
-		/* CPU ID = */          CPU3,
-		/* CPU Read Func = */   namcoZ80ProgRead,
-		/* CPU Write Func = */  namcoZ80ProgWrite,
-		/* Memory Mapping = */  galagaMemoryMap3
-	},
-};
-
-static struct CPU_Rd_Table galagaReadTable[] =
-{
-	{ 0x6800, 0x6807, namcoZ80ReadDip         },
-	{ 0x7000, 0x7002, namcoCustomICsReadDta   },
-	{ 0x7100, 0x7100, namcoCustomICsReadCmd   },
-	{ 0x0000, 0x0000, NULL                    }, // End of Table marker
-};
-
-static struct CPU_Wr_Table galagaWriteTable[] =
-{
-	{ 0x6800, 0x681f, namcoZ80WriteSound      },
-	{ 0x6820, 0x6820, namcoZ80WriteCPU1Irq    },
-	{ 0x6821, 0x6821, namcoZ80WriteCPU2Irq    },
-	{ 0x6822, 0x6822, namcoZ80WriteCPU3Irq    },
-	{ 0x6823, 0x6823, namcoZ80WriteCPUReset   },
-	//	{ 0x6830, 0x6830, WatchDogWriteNotImplemented },
-	{ 0x7000, 0x700f, namcoCustomICsWriteDta  },
-	{ 0x7100, 0x7100, namcoCustomICsWriteCmd  },
-	{ 0xa000, 0xa005, galagaZ80WriteStars     },
-	{ 0xa007, 0xa007, namcoZ80WriteFlipScreen },
-	{ 0x0000, 0x0000, NULL                    }, // End of Table marker
-};
-
-static struct Memory_Map_Def galagaMemTable[] =
-{
-	{  &memory.Z80.rom1,           0x04000,                               MEM_PGM        },
-	{  &memory.Z80.rom2,           0x04000,                               MEM_PGM        },
-	{  &memory.Z80.rom3,           0x04000,                               MEM_PGM        },
-	{  &memory.PROM.palette,       0x00020,                               MEM_ROM        },
-	{  &memory.PROM.charLookup,    0x00100,                               MEM_ROM        },
-	{  &memory.PROM.spriteLookup,  0x00100,                               MEM_ROM        },
-	{  &NamcoSoundProm,            0x00200,                               MEM_ROM        },
-
-	{  &memory.RAM.video,          0x00800,                               MEM_RAM        },
-	{  &memory.RAM.shared1,        0x00400,                               MEM_RAM        },
-	{  &memory.RAM.shared2,        0x00400,                               MEM_RAM        },
-	{  &memory.RAM.shared3,        0x00400,                               MEM_RAM        },
-
-	{  (UINT8 **)&starSeedTable,   sizeof(struct Star_Def) * MAX_STARS,   MEM_DATA       },
-	{  &graphics.fgChars,          GALAGA_NUM_OF_CHAR * 8 * 8,            MEM_DATA       },
-	{  &graphics.sprites,          GALAGA_NUM_OF_SPRITE * 16 * 16,        MEM_DATA       },
-	{  (UINT8 **)&graphics.palette, GALAGA_PALETTE_SIZE * sizeof(UINT32),  MEM_DATA32     },
-};
-
-#define GALAGA_MEM_TBL_SIZE      (sizeof(galagaMemTable) / sizeof(struct Memory_Map_Def))
-
-static struct ROM_Load_Def galagaROMTable[] =
-{
-	{  &memory.Z80.rom1,             0x00000,    NULL                          },
-	{  &memory.Z80.rom1,             0x01000,    NULL                          },
-	{  &memory.Z80.rom1,             0x02000,    NULL                          },
-	{  &memory.Z80.rom1,             0x03000,    NULL                          },
-	{  &memory.Z80.rom2,             0x00000,    NULL                          },
-	{  &memory.Z80.rom3,             0x00000,    NULL                          },
-	{  &tempRom,                     0x00000,    galagaCharDecode              },
-	{  &tempRom,                     0x00000,    NULL                          },
-	{  &tempRom,                     0x01000,    galagaSpriteDecode            },
-	{  &memory.PROM.palette,         0x00000,    NULL                          },
-	{  &memory.PROM.charLookup,      0x00000,    NULL                          },
-	{  &memory.PROM.spriteLookup,    0x00000,    NULL                          },
-	{  &NamcoSoundProm,              0x00000,    namcoMachineInit              }
-
-};
-
-#define GALAGA_ROM_TBL_SIZE      (sizeof(galagaROMTable) / sizeof(struct ROM_Load_Def))
-
-static struct ROM_Load_Def gallagROMTable[] =
-{
-	{  &memory.Z80.rom1,             0x00000,    NULL                          },
-	{  &memory.Z80.rom1,             0x01000,    NULL                          },
-	{  &memory.Z80.rom1,             0x02000,    NULL                          },
-	{  &memory.Z80.rom1,             0x03000,    NULL                          },
-	{  &memory.Z80.rom2,             0x00000,    NULL                          },
-	{  &memory.Z80.rom3,             0x00000,    NULL                          },
-	{  &tempRom,                     0x00000,    galagaCharDecode              },
-	{  &tempRom,                     0x00000,    NULL                          },
-	{  &tempRom,                     0x01000,    galagaSpriteDecode            },
-	{  &memory.PROM.palette,         0x00000,    NULL                          },
-	{  &memory.PROM.charLookup,      0x00000,    NULL                          },
-	{  &memory.PROM.spriteLookup,    0x00000,    NULL                          },
-	{  &NamcoSoundProm,              0x00000,    namcoMachineInit              },
-};
-
-#define GALLAG_ROM_TBL_SIZE      (sizeof(gallagROMTable) / sizeof(struct ROM_Load_Def))
-
-static DrawFunc_t galagaDrawFuncs[] =
-{
-	galagaCalcPalette,
-	galagaRenderChars,
-	galagaRenderStars,
-	namcoRenderSprites,
-	galagaStarScroll,
-};
-
-#define GALAGA_DRAW_TBL_SIZE  (sizeof(galagaDrawFuncs) / sizeof(galagaDrawFuncs[0]))
-
-static struct Namco_Custom_RW_Entry galagaCustomICRW[] =
-{
-	{  0x71,    namco51xxRead     },
-	{  0xa1,    namco51xxWrite    },
-	{  0xb1,    namco51xxRead     },
-	{  0xe1,    namco51xxWrite    },
-	{  0xA8,    namco54xxWrite    },
-	{  0x00,    NULL              }
-};
-
-static struct N54XX_Sample_Info_Def galagaN54xxSampleList[] =
-{
-	{  0,    "\x40\x00\x02\xdf"   },
-	{  1,    "\x30\x30\x03\xdf"   },
-	{  -1,   ""                   },
-};
-
-static struct Machine_Config_Def galagaMachineConfig =
-{
-<<<<<<< HEAD
-	galagaCPU,galagaWriteTable,galagaReadTable,galagaMemTable,GALAGA_MEM_TBL_SIZE,galagaROMTable, GALAGA_ROM_TBL_SIZE,0x2000,
-	galagaTilemapConfig, galagaDrawFuncs, GALAGA_DRAW_TBL_SIZE, galagaGetSpriteParams,galagaReset,galagaCustomICRW,galagaN54xxSampleList
-=======
-	/*cpus                   */ galagaCPU,
-	/*wrAddrList             */ galagaWriteTable,
-	/*rdAddrList             */ galagaReadTable,
-	/*memMapTable            */ galagaMemTable,
-	/*sizeOfMemMapTable      */ GALAGA_MEM_TBL_SIZE,
-	/*romLayoutTable         */ galagaROMTable,
-	/*sizeOfRomLayoutTable   */ GALAGA_ROM_TBL_SIZE,
-	/*tempRomSize            */ 0x2000,
-	/*tilemapsConfig         */ galagaTilemapConfig,
-	/*drawLayerTable         */ galagaDrawFuncs,
-	/*drawTableSize          */ GALAGA_DRAW_TBL_SIZE,
-	/*getSpriteParams        */ galagaGetSpriteParams,
-	/*reset                  */ galagaReset,
-	/*customRWTable          */ galagaCustomICRW,
-	/*n54xxSampleList        */ galagaN54xxSampleList
->>>>>>> 3e502a55
-};
-
-static INT32 galagaInit(void)
-{
-	machine.game = NAMCO_GALAGA;
-	machine.numOfDips = GALAGA_NUM_OF_DIPSWITCHES;
-
-	machine.config = &galagaMachineConfig;
-
-	return namcoInitBoard();
-}
-
-static struct Machine_Config_Def gallagMachineConfig =
-{
-<<<<<<< HEAD
-	galagaCPU, galagaWriteTable, galagaReadTable,galagaMemTable, GALAGA_MEM_TBL_SIZE, gallagROMTable, GALLAG_ROM_TBL_SIZE, 0x2000, galagaTilemapConfig,
-	galagaDrawFuncs, GALAGA_DRAW_TBL_SIZE, galagaGetSpriteParams, galagaReset, galagaCustomICRW, galagaN54xxSampleList
-=======
-	/*cpus                   */ galagaCPU,
-	/*wrAddrList             */ galagaWriteTable,
-	/*rdAddrList             */ galagaReadTable,
-	/*memMapTable            */ galagaMemTable,
-	/*sizeOfMemMapTable      */ GALAGA_MEM_TBL_SIZE,
-	/*romLayoutTable         */ gallagROMTable,
-	/*sizeOfRomLayoutTable   */ GALLAG_ROM_TBL_SIZE,
-	/*tempRomSize            */ 0x2000,
-	/*tilemapsConfig         */ galagaTilemapConfig,
-	/*drawLayerTable         */ galagaDrawFuncs,
-	/*drawTableSize          */ GALAGA_DRAW_TBL_SIZE,
-	/*getSpriteParams        */ galagaGetSpriteParams,
-	/*reset                  */ galagaReset,
-	/*customRWTable          */ galagaCustomICRW,
-	/*n54xxSampleList        */ galagaN54xxSampleList
->>>>>>> 3e502a55
-};
-
-static INT32 gallagInit(void)
-{
-	machine.game = NAMCO_GALAGA;
-	machine.numOfDips = GALAGA_NUM_OF_DIPSWITCHES;
-
-	machine.config = &gallagMachineConfig;
-
-	return namcoInitBoard();
-}
-
-static INT32 galagaReset(void)
-{
-	for (INT32 i = 0; i < STARS_CTRL_NUM; i ++)
-	{
-		stars.control[i] = 0;
-	}
-	stars.scrollX = 0;
-	stars.scrollY = 0;
-
-	return DrvDoReset();
-}
-
-static void galagaMemoryMap1(void)
-{
-	ZetMapMemory(memory.Z80.rom1,    0x0000, 0x3fff, MAP_ROM);
-	ZetMapMemory(memory.RAM.video,   0x8000, 0x87ff, MAP_RAM);
-	ZetMapMemory(memory.RAM.shared1, 0x8800, 0x8bff, MAP_RAM);
-	ZetMapMemory(memory.RAM.shared2, 0x9000, 0x93ff, MAP_RAM);
-	ZetMapMemory(memory.RAM.shared3, 0x9800, 0x9bff, MAP_RAM);
-}
-
-static void galagaMemoryMap2(void)
-{
-	ZetMapMemory(memory.Z80.rom2,    0x0000, 0x3fff, MAP_ROM);
-	ZetMapMemory(memory.RAM.video,   0x8000, 0x87ff, MAP_RAM);
-	ZetMapMemory(memory.RAM.shared1, 0x8800, 0x8bff, MAP_RAM);
-	ZetMapMemory(memory.RAM.shared2, 0x9000, 0x93ff, MAP_RAM);
-	ZetMapMemory(memory.RAM.shared3, 0x9800, 0x9bff, MAP_RAM);
-}
-
-static void galagaMemoryMap3(void)
-{
-	ZetMapMemory(memory.Z80.rom3,    0x0000, 0x3fff, MAP_ROM);
-	ZetMapMemory(memory.RAM.video,   0x8000, 0x87ff, MAP_RAM);
-	ZetMapMemory(memory.RAM.shared1, 0x8800, 0x8bff, MAP_RAM);
-	ZetMapMemory(memory.RAM.shared2, 0x9000, 0x93ff, MAP_RAM);
-	ZetMapMemory(memory.RAM.shared3, 0x9800, 0x9bff, MAP_RAM);
-}
-
-static tilemap_callback ( galaga_fg )
-{
-	INT32 code   = memory.RAM.video[offs + 0x000] & 0x7f;
-	INT32 colour = memory.RAM.video[offs + 0x400] & 0x3f;
-
-	TILE_SET_INFO(0, code, colour, 0);
-}
-
-static INT32 galagaCharDecode(void)
-{
-	GfxDecode(
-			  GALAGA_NUM_OF_CHAR,
-			  NAMCO_2BIT_PALETTE_BITS,
-			  8, 8,
-			  (INT32*)planeOffsets2Bit,
-			  (INT32*)xOffsets8x8Tiles2Bit,
-			  (INT32*)yOffsets8x8Tiles2Bit,
-			  GALAGA_SIZE_OF_CHAR_IN_BYTES,
-			  tempRom,
-			  graphics.fgChars
-			 );
-
-	return 0;
-}
-
-static INT32 galagaSpriteDecode(void)
-{
-	GfxDecode(
-			  GALAGA_NUM_OF_SPRITE,
-			  NAMCO_2BIT_PALETTE_BITS,
-			  16, 16,
-			  (INT32*)planeOffsets2Bit,
-			  (INT32*)xOffsets16x16Tiles2Bit,
-			  (INT32*)yOffsets16x16Tiles2Bit,
-			  GALAGA_SIZE_OF_SPRITE_IN_BYTES,
-			  tempRom,
-			  graphics.sprites
-			 );
-
-	return 0;
-}
-
-static INT32 galagaTilemapConfig(void)
-{
-	GenericTilemapInit(
-					   0, //TILEMAP_FG,
-					   namco_map_scan,
-					   galaga_fg_map_callback,
-					   8, 8,
-					   NAMCO_TMAP_WIDTH, NAMCO_TMAP_HEIGHT
-					  );
-
-	GenericTilemapSetGfx(
-						 0, //TILEMAP_FG,
-						 graphics.fgChars,
-						 NAMCO_2BIT_PALETTE_BITS,
-						 8, 8,
-						 (GALAGA_NUM_OF_CHAR * 8 * 8),
-						 0x0,
-						 (GALAGA_PALETTE_SIZE_CHARS - 1)
-						);
-
-	GenericTilemapSetTransparent(0, 0);
-
-	GenericTilemapSetOffsets(TMAP_GLOBAL, 0, 0);
-
-	return 0;
-}
-
-static void galagaZ80WriteStars(UINT16 offset, UINT8 dta)
-{
-	stars.control[offset] = dta & 0x01;
-}
-
-#define GALAGA_3BIT_PALETTE_SIZE    32
-#define GALAGA_2BIT_PALETTE_SIZE    64
-
-static void galagaCalcPalette(void)
-{
-	UINT32 palette3Bit[GALAGA_3BIT_PALETTE_SIZE];
-
-	for (INT32 i = 0; i < GALAGA_3BIT_PALETTE_SIZE; i ++)
-	{
-		INT32 r = Colour3Bit[(memory.PROM.palette[i] >> 0) & 0x07];
-		INT32 g = Colour3Bit[(memory.PROM.palette[i] >> 3) & 0x07];
-		INT32 b = Colour3Bit[(memory.PROM.palette[i] >> 5) & 0x06];
-
-		palette3Bit[i] = BurnHighCol(r, g, b, 0);
-	}
-
-	for (INT32 i = 0; i < GALAGA_PALETTE_SIZE_CHARS; i ++)
-	{
-		graphics.palette[GALAGA_PALETTE_OFFSET_CHARS + i] =
-			palette3Bit[((memory.PROM.charLookup[i]) & 0x0f) + 0x10];
-	}
-
-	for (INT32 i = 0; i < GALAGA_PALETTE_SIZE_SPRITES; i ++)
-	{
-		graphics.palette[GALAGA_PALETTE_OFFSET_SPRITE + i] =
-			palette3Bit[memory.PROM.spriteLookup[i] & 0x0f];
-	}
-
-	UINT32 palette2Bit[GALAGA_2BIT_PALETTE_SIZE];
-
-	for (INT32 i = 0; i < GALAGA_2BIT_PALETTE_SIZE; i ++)
-	{
-		INT32 r = Colour2Bit[(i >> 0) & 0x03];
-		INT32 g = Colour2Bit[(i >> 2) & 0x03];
-		INT32 b = Colour2Bit[(i >> 4) & 0x03];
-
-		palette2Bit[i] = BurnHighCol(r, g, b, 0);
-	}
-
-	for (INT32 i = 0; i < GALAGA_PALETTE_SIZE_BGSTARS; i ++)
-	{
-		graphics.palette[GALAGA_PALETTE_OFFSET_BGSTARS + i] =
-			palette2Bit[i];
-	}
-
-	galagaInitStars();
-}
-
-static void galagaInitStars(void)
-{
-	/*
-	 Galaga star line and pixel locations pulled directly from
-	 a clocked stepping of the 05 starfield. The chip was clocked
-	 on a test rig with hblank and vblank simulated, each X & Y
-	 location of a star being recorded along with it's color value.
-
-	 The lookup table is generated using a reverse engineered
-	 linear feedback shift register + XOR boolean expression.
-
-	 Because the starfield begins generating stars at the point
-	 in time it's enabled the exact horiz location of the stars
-	 on Galaga depends on the length of time of the POST for the
-	 original board.
-
-	 Two control bits determine which of two sets are displayed
-	 set 0 or 1 and simultaneously 2 or 3.
-
-	 There are 63 stars in each set, 126 displayed at any one time
-	 Code: jmakovicka, based on info from http://www.pin4.at/pro_custom_05xx.php
-	 */
-
-	if (machine.starsInitted) return;
-	machine.starsInitted = 1;
-	bprintf(0, _T("init stars!\n"));
-
-	const UINT16 feed = 0x9420;
-
-	INT32 idx = 0;
-	for (UINT32 sf = 0; sf < 4; ++ sf)
-	{
-		// starfield select flags
-		UINT16 sf1 = (sf >> 1) & 1;
-		UINT16 sf2 = sf & 1;
-
-		UINT16 i = 0x70cc;
-		for (UINT32 cnt = 0; cnt < 65535; ++ cnt)
-		{
-			// output enable lookup
-			UINT16 xor1 = i    ^ (i >> 3);
-			UINT16 xor2 = xor1 ^ (i >> 2);
-			UINT16 oe = (sf1 ? 0 : 0x4000) | ((sf1 ^ sf2) ? 0 : 0x1000);
-			if ( ( 0x8007             == ( i   & 0x8007) ) &&
-				( 0x2008             == (~i   & 0x2008) ) &&
-				( (sf1 ? 0 : 0x0100) == (xor1 & 0x0100) ) &&
-				( (sf2 ? 0 : 0x0040) == (xor2 & 0x0040) ) &&
-				( oe                 == (i    & 0x5000) ) &&
-				( cnt                >= (256 * 4)       ) )
-			{
-				// color lookup
-				UINT16 xor3 = (i >> 1) ^ (i >> 6);
-				UINT16 clr  = (
-							   (          (i >> 9)             & 0x07)
-							   | ( ( xor3 ^ (i >> 4) ^ (i >> 7)) & 0x08)
-							   |   (~xor3                        & 0x10)
-							   | (        ( (i >> 2) ^ (i >> 5)) & 0x20) )
-					^ ( (i & 0x4000) ? 0 : 0x24)
-					^ ( ( ((i >> 2) ^ i) & 0x1000) ? 0x21 : 0);
-
-				starSeedTable[idx].x = cnt % 256;
-				starSeedTable[idx].y = cnt / 256;
-				starSeedTable[idx].colour = clr;
-				starSeedTable[idx].set = sf;
-				++ idx;
-			}
-
-			// update the LFSR
-			if (i & 1) i = (i >> 1) ^ feed;
-			else       i = (i >> 1);
-		}
-	}
-}
-
-static void galagaRenderStars(void)
-{
-	if (1 == stars.control[5])
-	{
-		INT32 setA = stars.control[3];
-		INT32 setB = stars.control[4] | 0x02;
-
-		for (INT32 starCounter = 0; starCounter < MAX_STARS; starCounter ++)
-		{
-			if ( (setA == starSeedTable[starCounter].set) ||
-				(setB == starSeedTable[starCounter].set) )
-			{
-				INT32 x = (                      starSeedTable[starCounter].x + stars.scrollX) % 256 + 16;
-				INT32 y = ((nScreenHeight / 2) + starSeedTable[starCounter].y + stars.scrollY) % 256;
-
-				if ( (x >= 0) && (x < nScreenWidth)  &&
-					(y >= 0) && (y < nScreenHeight) )
-				{
-					pTransDraw[(y * nScreenWidth) + x] = starSeedTable[starCounter].colour + GALAGA_PALETTE_OFFSET_BGSTARS;
-				}
-			}
-
-		}
-	}
-}
-
-static void galagaStarScroll(void)
-{
-	static const INT32 speeds[8] = { -1, -2, -3, 0, 3, 2, 1, 0 };
-
-	stars.scrollX += speeds[stars.control[0] + (stars.control[1] * 2) + (stars.control[2] * 4)];
-}
-
-static void galagaRenderChars(void)
-{
-	GenericTilemapSetScrollX(0, 0);
-	GenericTilemapSetScrollY(0, 0);
-	GenericTilemapSetEnable(0, 1);
-	GenericTilemapDraw(0, pTransDraw, 0 | TMAP_TRANSPARENT);
-}
-
-static UINT32 galagaGetSpriteParams(struct Namco_Sprite_Params *spriteParams, UINT32 offset)
-{
-	UINT8 *spriteRam1 = memory.RAM.shared1 + 0x380;
-	UINT8 *spriteRam2 = memory.RAM.shared2 + 0x380;
-	UINT8 *spriteRam3 = memory.RAM.shared3 + 0x380;
-
-	spriteParams->sprite =    spriteRam1[offset + 0] & 0x7f;
-	spriteParams->colour =    spriteRam1[offset + 1] & 0x3f;
-
-	spriteParams->xStart =    spriteRam2[offset + 1] - 40 + (0x100 * (spriteRam3[offset + 1] & 0x03));
-	spriteParams->yStart =    NAMCO_SCREEN_WIDTH - spriteRam2[offset + 0] + 1;
-	spriteParams->xStep =     16;
-	spriteParams->yStep =     16;
-
-	spriteParams->flags =     spriteRam3[offset + 0] & 0x0f;
-
-	if (spriteParams->flags & ySize)
-	{
-		if (spriteParams->flags & yFlip)
-		{
-			spriteParams->yStep = -16;
-		}
-		else
-		{
-			spriteParams->yStart -= 16;
-		}
-	}
-
-	if (spriteParams->flags & xSize)
-	{
-		if (spriteParams->flags & xFlip)
-		{
-			spriteParams->xStart += 16;
-			spriteParams->xStep  = -16;
-		}
-	}
-
-	spriteParams->paletteBits   = NAMCO_2BIT_PALETTE_BITS;
-	spriteParams->paletteOffset = GALAGA_PALETTE_OFFSET_SPRITE;
-
-	return 1;
-}
-
-static INT32 galagaScan(INT32 nAction, INT32 *pnMin)
-{
-	if (nAction & ACB_DRIVER_DATA) {
-		SCAN_VAR(stars.scrollX);
-		SCAN_VAR(stars.scrollY);
-		SCAN_VAR(stars.control);
-	}
-
-	return DrvScan(nAction, pnMin);
-}
-
-struct BurnDriver BurnDrvGalaga =
-{
-	/* filename of zip without extension = */    "galaga",
-	/* filename of parent, no extension = */     NULL,
-	/* filename of board ROMs = */               NULL,
-	/* filename of samples ZIP = */              "galaga",
-	/* date = */                                 "1981",
-	/* FullName = */                             "Galaga (Namco rev. B)\0",
-	/* Comment = */                              NULL,
-	/* Manufacturer = */                         "Namco",
-	/* System = */                               "Miscellaneous",
-	/* FullName = */                          	NULL,
-	/* Comment = */                              NULL,
-	/* Manufacturer = */                         NULL,
-	/* System = */                               NULL,
-	/* Flags = */                             	BDF_GAME_WORKING |
-	BDF_ORIENTATION_VERTICAL |
-	BDF_ORIENTATION_FLIPPED |
-	BDF_HISCORE_SUPPORTED,
-	/* No of Players = */                        2,
-	/* Hardware Type = */                        HARDWARE_MISC_PRE90S,
-	/* Genre = */                                GBF_VERSHOOT,
-	/* Family = */                               0,
-	/* GetZipName func = */                   	NULL,
-	/* GetROMInfo func = */                      GalagaRomInfo,
-	/* GetROMName func = */                      GalagaRomName,
-	/* GetHDDInfo func = */                      NULL,
-	/* GetHDDName func = */                      NULL,
-	/* GetSampleInfo func = */                   GalagaSampleInfo,
-	/* GetSampleName func = */                   GalagaSampleName,
-	/* GetInputInfo func = */                    GalagaInputInfo,
-	/* GetDIPInfo func = */                      GalagaDIPInfo,
-	/* Init func = */                         	galagaInit,
-	/* Exit func = */                            DrvExit,
-	/* Frame func = */                           DrvFrame,
-	/* Redraw func = */                          DrvDraw,
-	/* Areascan func = */                        galagaScan,
-	/* Recalc Palette = */                       NULL,
-	/* Palette Entries count = */                GALAGA_PALETTE_SIZE,
-	/* Width, Height = */   	                  NAMCO_SCREEN_WIDTH, NAMCO_SCREEN_HEIGHT,
-	/* xAspect, yAspect = */   	               3, 4
-};
-
-struct BurnDriver BurnDrvGalagao =
-{
-	/* filename of zip without extension = */    "galagao",
-	/* filename of parent, no extension = */     "galaga",
-	/* filename of board ROMs = */               NULL,
-	/* filename of samples ZIP = */              "galaga",
-	/* date = */                                 "1981",
-	/* FullName = */                             "Galaga (Namco)\0",
-	/* Comment = */                              NULL,
-	/* Manufacturer = */                         "Namco",
-	/* System = */                               "Miscellaneous",
-	/* FullName = */                             NULL,
-	/* Comment = */                              NULL,
-	/* Manufacturer = */                         NULL,
-	/* System = */                               NULL,
-	/* Flags = */                                BDF_GAME_WORKING |
-	BDF_CLONE |
-	BDF_ORIENTATION_VERTICAL |
-	BDF_ORIENTATION_FLIPPED |
-	BDF_HISCORE_SUPPORTED,
-	/* No of Players = */                        2,
-	/* Hardware Type = */                        HARDWARE_MISC_PRE90S,
-	/* Genre = */                                GBF_VERSHOOT,
-	/* Family = */                               0,
-	/* GetZipName func = */                      NULL,
-	/* GetROMInfo func = */                      GalagaoRomInfo,
-	/* GetROMName func = */                      GalagaoRomName,
-	/* GetHDDInfo func = */                      NULL,
-	/* GetHDDName func = */                      NULL,
-	/* GetSampleInfo func = */                   GalagaSampleInfo,
-	/* GetSampleName func = */                   GalagaSampleName,
-	/* GetInputInfo func = */                    GalagaInputInfo,
-	/* GetDIPInfo func = */                      GalagaDIPInfo,
-	/* Init func = */                            galagaInit,
-	/* Exit func = */                            DrvExit,
-	/* Frame func = */                           DrvFrame,
-	/* Redraw func = */                          DrvDraw,
-	/* Areascan func = */                        galagaScan,
-	/* Recalc Palette = */                       NULL,
-	/* Palette Entries count = */                GALAGA_PALETTE_SIZE,
-	/* Width, Height = */   	                  NAMCO_SCREEN_WIDTH, NAMCO_SCREEN_HEIGHT,
-	/* xAspect, yAspect = */   	               3, 4
-};
-
-struct BurnDriver BurnDrvGalagamw =
-{
-	/* filename of zip without extension = */    "galagamw",
-	/* filename of parent, no extension = */     "galaga",
-	/* filename of board ROMs = */               NULL,
-	/* filename of samples ZIP = */           	"galaga",
-	/* date = */                                 "1981",
-	/* FullName = */                             "Galaga (Midway set 1)\0",
-	/* Comment = */                              NULL,
-	/* Manufacturer = */                         "Namco (Midway License)",
-	/* System = */                               "Miscellaneous",
-	/* FullName = */                          	NULL,
-	/* Comment = */                              NULL,
-	/* Manufacturer = */                         NULL,
-	/* System = */                               NULL,
-	/* Flags = */                             	BDF_GAME_WORKING |
-	BDF_CLONE |
-	BDF_ORIENTATION_VERTICAL |
-	BDF_ORIENTATION_FLIPPED |
-	BDF_HISCORE_SUPPORTED,
-	/* No of Players = */                        2,
-	/* Hardware Type = */                        HARDWARE_MISC_PRE90S,
-	/* Genre = */                                GBF_VERSHOOT,
-	/* Family = */                               0,
-	/* GetZipName func = */                   	NULL,
-	/* GetROMInfo func = */                      GalagamwRomInfo,
-	/* GetROMName func = */                      GalagamwRomName,
-	/* GetHDDInfo func = */                      NULL,
-	/* GetHDDName func = */                      NULL,
-	/* GetSampleInfo func = */                   GalagaSampleInfo,
-	/* GetSampleName func = */                   GalagaSampleName,
-	/* GetInputInfo func = */                    GalagaInputInfo,
-	/* GetDIPInfo func = */                      GalagamwDIPInfo,
-	/* Init func = */                         	galagaInit,
-	/* Exit func = */                            DrvExit,
-	/* Frame func = */                           DrvFrame,
-	/* Redraw func = */                          DrvDraw,
-	/* Areascan func = */                        galagaScan,
-	/* Recalc Palette = */                       NULL,
-	/* Palette Entries count = */                GALAGA_PALETTE_SIZE,
-	/* Width, Height = */   	                  NAMCO_SCREEN_WIDTH, NAMCO_SCREEN_HEIGHT,
-	/* xAspect, yAspect = */   	               3, 4
-};
-
-struct BurnDriver BurnDrvGalagamk =
-{
-	/* filename of zip without extension = */ 	"galagamk",
-	/* filename of parent, no extension = */     "galaga",
-	/* filename of board ROMs = */               NULL,
-	/* filename of samples ZIP = */           	"galaga",
-	/* date = */                                 "1981",
-	/* FullName = */                             "Galaga (Midway set 2)\0",
-	/* Comment = */                              NULL,
-	/* Manufacturer = */                         "Namco (Midway License)",
-	/* System = */                               "Miscellaneous",
-	/* FullName = */                             NULL,
-	/* Comment = */                              NULL,
-	/* Manufacturer = */                         NULL,
-	/* System = */                               NULL,
-	/* Flags = */                                BDF_GAME_WORKING |
-	BDF_CLONE |
-	BDF_ORIENTATION_VERTICAL |
-	BDF_ORIENTATION_FLIPPED |
-	BDF_HISCORE_SUPPORTED,
-	/* No of Players = */                        2,
-	/* Hardware Type = */                        HARDWARE_MISC_PRE90S,
-	/* Genre = */                                GBF_VERSHOOT,
-	/* Family = */                               0,
-	/* GetZipName func = */                      NULL,
-	/* GetROMInfo func = */                      GalagamkRomInfo,
-	/* GetROMName func = */                      GalagamkRomName,
-	/* GetHDDInfo func = */                      NULL,
-	/* GetHDDName func = */                      NULL,
-	/* GetSampleInfo func = */                   GalagaSampleInfo,
-	/* GetSampleName func = */                   GalagaSampleName,
-	/* GetInputInfo func = */                    GalagaInputInfo,
-	/* GetDIPInfo func = */                      GalagaDIPInfo,
-	/* Init func = */                            galagaInit,
-	/* Exit func = */                            DrvExit,
-	/* Frame func = */                           DrvFrame,
-	/* Redraw func = */                          DrvDraw,
-	/* Areascan func = */                        galagaScan,
-	/* Recalc Palette = */                       NULL,
-	/* Palette Entries count = */                GALAGA_PALETTE_SIZE,
-	/* Width, Height = */   	                  NAMCO_SCREEN_WIDTH, NAMCO_SCREEN_HEIGHT,
-	/* xAspect, yAspect = */   	               3, 4
-};
-
-struct BurnDriver BurnDrvGalagamf =
-{
-	/* filename of zip without extension = */    "galagamf",
-	/* filename of parent, no extension = */     "galaga",
-	/* filename of board ROMs = */               NULL,
-	/* filename of samples ZIP = */              "galaga",
-	/* date = */                                 "1981",
-	/* FullName = */                          	"Galaga (Midway set 1 with fast shoot hack)\0",
-	/* Comment = */                              NULL,
-	/* Manufacturer = */                         "Namco (Midway License)",
-	/* System = */                               "Miscellaneous",
-	/* FullName = */                             NULL,
-	/* Comment = */                              NULL,
-	/* Manufacturer = */                         NULL,
-	/* System = */                               NULL,
-	/* Flags = */                             	BDF_GAME_WORKING |
-	BDF_CLONE |
-	BDF_ORIENTATION_VERTICAL |
-	BDF_ORIENTATION_FLIPPED |
-	BDF_HISCORE_SUPPORTED,
-	/* No of Players = */                        2,
-	/* Hardware Type = */                        HARDWARE_MISC_PRE90S,
-	/* Genre = */                                GBF_VERSHOOT,
-	/* Family = */                               0,
-	/* GetZipName func = */                   	NULL,
-	/* GetROMInfo func = */                      GalagamfRomInfo,
-	/* GetROMName func = */                      GalagamfRomName,
-	/* GetHDDInfo func = */                      NULL,
-	/* GetHDDName func = */                      NULL,
-	/* GetSampleInfo func = */                   GalagaSampleInfo,
-	/* GetSampleName func = */                   GalagaSampleName,
-	/* GetInputInfo func = */                    GalagaInputInfo,
-	/* GetDIPInfo func = */                      GalagaDIPInfo,
-	/* Init func = */                            galagaInit,
-	/* Exit func = */                            DrvExit,
-	/* Frame func = */                           DrvFrame,
-	/* Redraw func = */                          DrvDraw,
-	/* Areascan func = */                        galagaScan,
-	/* Recalc Palette = */                       NULL,
-	/* Palette Entries count = */                GALAGA_PALETTE_SIZE,
-	/* Width, Height = */   	                  NAMCO_SCREEN_WIDTH, NAMCO_SCREEN_HEIGHT,
-	/* xAspect, yAspect = */   	               3, 4
-};
-
-struct BurnDriver BurnDrvGallag =
-{
-	/* filename of zip without extension = */    "gallag",
-	/* filename of parent, no extension = */     "galaga",
-	/* filename of board ROMs = */               NULL,
-	/* filename of samples ZIP = */              "galaga",
-	/* date = */                                 "1981",
-	/* FullName = */                             "Gallag\0",
-	/* Comment = */                              NULL,
-	/* Manufacturer = */                         "bootleg",
-	/* System = */                               "Miscellaneous",
-	/* FullName = */                             NULL,
-	/* Comment = */                              NULL,
-	/* Manufacturer = */                         NULL,
-	/* System = */                               NULL,
-	/* Flags = */                                BDF_GAME_WORKING |
-	BDF_CLONE |
-	BDF_ORIENTATION_VERTICAL |
-	BDF_ORIENTATION_FLIPPED |
-	BDF_BOOTLEG |
-	BDF_HISCORE_SUPPORTED,
-	/* No of Players = */                        2,
-	/* Hardware Type = */                        HARDWARE_MISC_PRE90S,
-	/* Genre = */                                GBF_VERSHOOT,
-	/* Family = */                               0,
-	/* GetZipName func = */                      NULL,
-	/* GetROMInfo func = */                      GallagRomInfo,
-	/* GetROMName func = */                      GallagRomName,
-	/* GetHDDInfo func = */                      NULL,
-	/* GetHDDName func = */                      NULL,
-	/* GetSampleInfo func = */                   GalagaSampleInfo,
-	/* GetSampleName func = */                   GalagaSampleName,
-	/* GetInputInfo func = */                    GalagaInputInfo,
-	/* GetDIPInfo func = */                      GalagaDIPInfo,
-	/* Init func = */                            gallagInit,
-	/* Exit func = */                            DrvExit,
-	/* Frame func = */                           DrvFrame,
-	/* Redraw func = */                          DrvDraw,
-	/* Areascan func = */                        galagaScan,
-	/* Recalc Palette = */                       NULL,
-	/* Palette Entries count = */                GALAGA_PALETTE_SIZE,
-	/* Width, Height = */   	                  NAMCO_SCREEN_WIDTH, NAMCO_SCREEN_HEIGHT,
-	/* xAspect, yAspect = */   	               3, 4
-};
-
-struct BurnDriver BurnDrvNebulbee =
-{
-	/* filename of zip without extension = */    "nebulbee",
-	/* filename of parent, no extension = */     "galaga",
-	/* filename of board ROMs = */               NULL,
-	/* filename of samples ZIP = */              "galaga",
-	/* date = */                                 "1981",
-	/* FullName = */                             "Nebulous Bee\0",
-	/* Comment = */                              NULL,
-	/* Manufacturer = */                         "bootleg",
-	/* System = */                               "Miscellaneous",
-	/* FullName = */                             NULL,
-	/* Comment = */                              NULL,
-	/* Manufacturer = */                         NULL,
-	/* System = */                               NULL,
-	/* Flags = */                                BDF_GAME_WORKING |
-	BDF_CLONE |
-	BDF_ORIENTATION_VERTICAL |
-	BDF_ORIENTATION_FLIPPED |
-	BDF_BOOTLEG |
-	BDF_HISCORE_SUPPORTED,
-	/* No of Players = */                        2,
-	/* Hardware Type = */                        HARDWARE_MISC_PRE90S,
-	/* Genre = */                                GBF_VERSHOOT,
-	/* Family = */                               0,
-	/* GetZipName func = */                      NULL,
-	/* GetROMInfo func = */                      NebulbeeRomInfo,
-	/* GetROMName func = */                      NebulbeeRomName,
-	/* GetHDDInfo func = */                      NULL,
-	/* GetHDDName func = */                      NULL,
-	/* GetSampleInfo func = */                   GalagaSampleInfo,
-	/* GetSampleName func = */                   GalagaSampleName,
-	/* GetInputInfo func = */                    GalagaInputInfo,
-	/* GetDIPInfo func = */                      GalagaDIPInfo,
-	/* Init func = */                            gallagInit,
-	/* Exit func = */                            DrvExit,
-	/* Frame func = */                           DrvFrame,
-	/* Redraw func = */                          DrvDraw,
-	/* Areascan func = */                        galagaScan,
-	/* Recalc Palette = */                       NULL,
-	/* Palette Entries count = */                GALAGA_PALETTE_SIZE,
-	/* Width, Height = */   	                  NAMCO_SCREEN_WIDTH, NAMCO_SCREEN_HEIGHT,
-	/* xAspect, yAspect = */   	               3, 4
-};
-
-/* === Dig Dug === */
-
-static struct BurnInputInfo DigdugInputList[] =
-{
-	{"P1 Start"             , BIT_DIGITAL  , &input.ports[0].current.bits.bit[2], "p1 start"  },
-	{"P2 Start"             , BIT_DIGITAL  , &input.ports[0].current.bits.bit[3], "p2 start"  },
-	{"P1 Coin"              , BIT_DIGITAL  , &input.ports[0].current.bits.bit[4], "p1 coin"   },
-	{"P2 Coin"              , BIT_DIGITAL  , &input.ports[0].current.bits.bit[5], "p2 coin"   },
-
-	{"P1 Up"                , BIT_DIGITAL  , &input.ports[1].current.bits.bit[0], "p1 up"     },
-	{"P1 Down"              , BIT_DIGITAL  , &input.ports[1].current.bits.bit[2], "p1 down"   },
-	{"P1 Left"              , BIT_DIGITAL  , &input.ports[1].current.bits.bit[3], "p1 left"   },
-	{"P1 Right"             , BIT_DIGITAL  , &input.ports[1].current.bits.bit[1], "p1 right"  },
-	{"P1 Fire 1"            , BIT_DIGITAL  , &input.ports[1].current.bits.bit[4], "p1 fire 1" },
-
-	{"P2 Up (cocktail)"     , BIT_DIGITAL  , &input.ports[2].current.bits.bit[0], "p2 up"     },
-	{"P2 Down (Cocktail)"   , BIT_DIGITAL  , &input.ports[2].current.bits.bit[2], "p2 down"   },
-	{"P2 Left (Cocktail)"   , BIT_DIGITAL  , &input.ports[2].current.bits.bit[3], "p2 left"   },
-	{"P2 Right (Cocktail)"  , BIT_DIGITAL  , &input.ports[2].current.bits.bit[1], "p2 right"  },
-	{"P2 Fire 1 (Cocktail)" , BIT_DIGITAL  , &input.ports[2].current.bits.bit[4], "p2 fire 1" },
-
-	{"Service"              , BIT_DIGITAL  , &input.ports[0].current.bits.bit[7], "service"   },
-	{"Reset"                , BIT_DIGITAL  , &input.reset,                        "reset"     },
-	{"Dip 1"                , BIT_DIPSWITCH, &input.dip[0].byte,                  "dip"       },
-	{"Dip 2"                , BIT_DIPSWITCH, &input.dip[1].byte,                  "dip"       },
-};
-
-STDINPUTINFO(Digdug)
-
-#define DIGDUG_NUM_OF_DIPSWITCHES      2
-
-static struct BurnDIPInfo DigdugDIPList[]=
-{
-	{  0x10,    0xf0,    0xff,    0xa1,       NULL		               },
-
-	// nOffset, nID,     nMask,   nDefault,   NULL
-	{  0x00,    0xff,    0xff,    0xa1,       NULL		               },
-	{  0x01,    0xff,    0xff,    0x24,       NULL		               },
-
-	// Dip 1
-	// x,       DIP_GRP, x,       OptionCnt,  szTitle
-	{  0,       0xfe,    0,       8,          "Coin B"		            },
-	// nInput,  nFlags,  nMask,   nSetting,   szText
-	{  0x00,    0x01,    0x07,    0x07,       "3 Coins 1 Credits"		},
-	{  0x00,    0x01,    0x07,    0x03,       "2 Coins 1 Credits"		},
-	{  0x00,    0x01,    0x07,    0x05,       "2 Coins 3 Credits"		},
-	{  0x00,    0x01,    0x07,    0x01,       "1 Coin  1 Credits"		},
-	{  0x00,    0x01,    0x07,    0x06,       "1 Coin  2 Credits"		},
-	{  0x00,    0x01,    0x07,    0x02,       "1 Coin  3 Credits"		},
-	{  0x00,    0x01,    0x07,    0x04,       "1 Coin  6 Credits"		},
-	{  0x00,    0x01,    0x07,    0x00,       "1 Coin  7 Credits"		},
-
-	// x,       DIP_GRP, x,       OptionCnt,  szTitle
-	{  0,       0xfe,    0,       8,          "Bonus Life (1,2,3) / (5)"		      },
-	// nInput,  nFlags,  nMask,   nSetting,   szText
-	{  0x00,    0x01,    0x38,    0x20,       "10K & Every 40K / 20K & Every 60K"	},
-	{  0x00,    0x01,    0x38,    0x10,       "10K & Every 50K / 30K & Every 80K"	},
-	{  0x00,    0x01,    0x38,    0x30,       "20K & Every 60K / 20K & 50K Only"	},
-	{  0x00,    0x01,    0x38,    0x08,       "20K & Every 70K / 20K & 60K Only"	},
-	{  0x00,    0x01,    0x38,    0x28,       "10K & 40K Only  / 30K & 70K Only"	},
-	{  0x00,    0x01,    0x38,    0x18,       "20K & 60K Only  / 20K Only"  		},
-	{  0x00,    0x01,    0x38,    0x38,       "10K Only        / 30K Only"        },
-	{  0x00,    0x01,    0x38,    0x00,       "None            / None"		      },
-
-	// x,       DIP_GRP, x,       OptionCnt,  szTitle
-	{  0,       0xfe,    0,       4,          "Lives"		            },
-	// nInput,  nFlags,  nMask,   nSetting,   szText
-	{  0x00,    0x01,    0xc0,    0x00,       "1"		               },
-	{  0x00,    0x01,    0xc0,    0x40,       "2"		               },
-	{  0x00,    0x01,    0xc0,    0x80,       "3"		               },
-	{  0x00,    0x01,    0xc0,    0xc0,       "5"		               },
-
-	// DIP 2
-	// x,       DIP_GRP, x,       OptionCnt,  szTitle
-	{  0,       0xfe,    0,       4,          "Coin A"		            },
-	// nInput,  nFlags,  nMask,   nSetting,   szText
-	{  0x01,    0x01,    0xc0,    0x40,       "2 Coins 1 Credits"		},
-	{  0x01,    0x01,    0xc0,    0x00,       "1 Coin  1 Credits"		},
-	{  0x01,    0x01,    0xc0,    0xc0,       "2 Coins 3 Credits"		},
-	{  0x01,    0x01,    0xc0,    0x80,       "1 Coin  2 Credits"		},
-
-	// x,       DIP_GRP, x,       OptionCnt,  szTitle
-	{  0,       0xfe,    0,       2,          "Freeze"		            },
-	// nInput,  nFlags,  nMask,   nSetting,   szText
-	{  0x01,    0x01,    0x20,    0x20,       "Off"		               },
-	{  0x01,    0x01,    0x20,    0x00,       "On"		               },
-
-	// x,       DIP_GRP, x,       OptionCnt,  szTitle
-	{  0,       0xfe,    0,       2,          "Demo Sounds"		      },
-	// nInput,  nFlags,  nMask,   nSetting,   szText
-	{  0x01,    0x01,    0x10,    0x10,       "Off"		               },
-	{  0x01,    0x01,    0x10,    0x00,       "On"		               },
-
-	// x,       DIP_GRP, x,       OptionCnt,  szTitle
-	{  0,       0xfe,    0,       2,          "Allow Continue"		   },
-	// nInput,  nFlags,  nMask,   nSetting,   szText
-	{  0x01,    0x01,    0x08,    0x08,       "No"		               },
-	{  0x01,    0x01,    0x08,    0x00,       "Yes"		               },
-
-	// x,       DIP_GRP, x,       OptionCnt,  szTitle
-	{  0,       0xfe,    0,       2,          "Cabinet"		         },
-	// nInput,  nFlags,  nMask,   nSetting,   szText
-	{  0x01,    0x01,    0x04,    0x04,       "Upright"		         },
-	{  0x01,    0x01,    0x04,    0x00,       "Cocktail"		         },
-
-	// x,       DIP_GRP, x,       OptionCnt,  szTitle
-	{  0,       0xfe,    0,       4,          "Difficulty"		      },
-	// nInput,  nFlags,  nMask,   nSetting,   szText
-	{  0x01,    0x01,    0x03,    0x00,       "Easy"		            },
-	{  0x01,    0x01,    0x03,    0x02,       "Medium"		            },
-	{  0x01,    0x01,    0x03,    0x01,       "Hard"		            },
-	{  0x01,    0x01,    0x03,    0x03,       "Hardest"		         },
-};
-
-STDDIPINFO(Digdug)
-
-// Dig Dug (rev 2)
-
-static struct BurnRomInfo digdugRomDesc[] = {
-	{ "dd1a.1",	      0x1000, 0xa80ec984, BRF_ESS | BRF_PRG  }, //  0 Z80 #1 Program Code
-	{ "dd1a.2",	      0x1000, 0x559f00bd, BRF_ESS | BRF_PRG  }, //  1
-	{ "dd1a.3",	      0x1000, 0x8cbc6fe1, BRF_ESS | BRF_PRG  }, //  2
-	{ "dd1a.4",	      0x1000, 0xd066f830, BRF_ESS | BRF_PRG  }, //  3
-
-	{ "dd1a.5",	      0x1000, 0x6687933b, BRF_ESS | BRF_PRG  }, //  4	Z80 #2 Program Code
-	{ "dd1a.6",	      0x1000, 0x843d857f, BRF_ESS | BRF_PRG  }, //  5
-
-	{ "dd1.7",	      0x1000, 0xa41bce72, BRF_ESS | BRF_PRG  }, //  6	Z80 #3 Program Code
-
-	{ "dd1.9",	      0x0800, 0xf14a6fe1, BRF_GRA            }, //  7	Characters
-
-	{ "dd1.15",	      0x1000, 0xe22957c8, BRF_GRA            }, //  8	Sprites
-	{ "dd1.14",	      0x1000, 0x2829ec99, BRF_GRA            }, //  9
-	{ "dd1.13",	      0x1000, 0x458499e9, BRF_GRA            }, // 10
-	{ "dd1.12",	      0x1000, 0xc58252a0, BRF_GRA            }, // 11
-
-	{ "dd1.11",	      0x1000, 0x7b383983, BRF_GRA            }, // 12	Characters 8x8 2bpp
-
-	{ "dd1.10b",      0x1000, 0x2cf399c2, BRF_GRA            }, // 13 Playfield Data
-
-	{ "136007.113",   0x0020, 0x4cb9da99, BRF_GRA            }, // 14 Palette Prom
-	{ "136007.111",   0x0100, 0x00c7c419, BRF_GRA            }, // 15 Sprite Color Prom
-	{ "136007.112",   0x0100, 0xe9b3e08e, BRF_GRA            }, // 16 Character Color Prom
-
-	{ "136007.110",   0x0100, 0x7a2815b4, BRF_GRA            }, // 17 Namco Sound Proms
-	{ "136007.109",   0x0100, 0x77245b66, BRF_GRA            }, // 18
-};
-
-STD_ROM_PICK(digdug)
-STD_ROM_FN(digdug)
-
-static struct DigDug_PlayField_Params
-{
-	// Dig Dug playfield stuff
-	INT32 playField;
-	INT32 alphaColor;
-	INT32 playEnable;
-	INT32 playColor;
-} playFieldParams;
-
-#define DIGDUG_NUM_OF_CHAR_PALETTE_BITS   1
-#define DIGDUG_NUM_OF_SPRITE_PALETTE_BITS 2
-#define DIGDUG_NUM_OF_BGTILE_PALETTE_BITS 2
-
-#define DIGDUG_PALETTE_SIZE_BGTILES       0x100
-#define DIGDUG_PALETTE_SIZE_SPRITES       0x100
-#define DIGDUG_PALETTE_SIZE_CHARS         0x20
-#define DIGDUG_PALETTE_SIZE (DIGDUG_PALETTE_SIZE_CHARS + \
-	DIGDUG_PALETTE_SIZE_SPRITES + \
-	DIGDUG_PALETTE_SIZE_BGTILES)
-
-#define DIGDUG_PALETTE_OFFSET_BGTILES     0x0
-#define DIGDUG_PALETTE_OFFSET_SPRITE      (DIGDUG_PALETTE_OFFSET_BGTILES + \
-	DIGDUG_PALETTE_SIZE_BGTILES)
-#define DIGDUG_PALETTE_OFFSET_CHARS       (DIGDUG_PALETTE_OFFSET_SPRITE + \
-	DIGDUG_PALETTE_SIZE_SPRITES)
-
-#define DIGDUG_NUM_OF_CHAR                0x80
-#define DIGDUG_SIZE_OF_CHAR_IN_BYTES      0x40
-
-#define DIGDUG_NUM_OF_SPRITE              0x100
-#define DIGDUG_SIZE_OF_SPRITE_IN_BYTES    0x200
-
-#define DIGDUG_NUM_OF_BGTILE              0x100
-#define DIGDUG_SIZE_OF_BGTILE_IN_BYTES    0x80
-
-static INT32 digdugInit(void);
-static INT32 digdugReset(void);
-
-static void digdugMemoryMap1(void);
-static void digdugMemoryMap2(void);
-static void digdugMemoryMap3(void);
-
-static INT32 digdugCharDecode(void);
-static INT32 digdugBGTilesDecode(void);
-static INT32 digdugSpriteDecode(void);
-static tilemap_callback(digdug_bg);
-static tilemap_callback(digdug_fg);
-static INT32 digdugTilemapConfig(void);
-
-static void digdug_pf_latch_w(UINT16 offset, UINT8 dta);
-static void digdugZ80Writeb840(UINT16 offset, UINT8 dta);
-
-static void digdugCalcPalette(void);
-static void digdugRenderTiles(void);
-static UINT32 digdugGetSpriteParams(struct Namco_Sprite_Params *spriteParams, UINT32 offset);
-
-static INT32 digdugScan(INT32 nAction, INT32 *pnMin);
-
-static struct CPU_Config_Def digdugCPU[NAMCO_BRD_CPU_COUNT] =
-{
-	{
-		/* CPU ID = */          CPU1,
-		/* CPU Read Func = */   namcoZ80ProgRead,
-		/* CPU Write Func = */  namcoZ80ProgWrite,
-		/* Memory Mapping = */  digdugMemoryMap1
-	},
-	{
-		/* CPU ID = */          CPU2,
-		/* CPU Read Func = */   namcoZ80ProgRead,
-		/* CPU Write Func = */  namcoZ80ProgWrite,
-		/* Memory Mapping = */  digdugMemoryMap2
-	},
-	{
-		/* CPU ID = */          CPU3,
-		/* CPU Read Func = */   namcoZ80ProgRead,
-		/* CPU Write Func = */  namcoZ80ProgWrite,
-		/* Memory Mapping = */  digdugMemoryMap3
-	},
-};
-
-static struct CPU_Rd_Table digdugReadTable[] =
-{
-	{ 0x6800, 0x6807, namcoZ80ReadDip         },
-	{ 0x7000, 0x700f, namcoCustomICsReadDta   },
-	{ 0x7100, 0x7100, namcoCustomICsReadCmd   },
-	// EAROM Read
-	{ 0xb800, 0xb83f, earom_read              },
-	{ 0x0000, 0x0000, NULL                    },
-};
-
-static struct CPU_Wr_Table digdugWriteTable[] =
-{
-	// EAROM Write
-	{ 0xb800, 0xb83f, earom_write             },
-	{ 0x6800, 0x681f, namcoZ80WriteSound      },
-	{ 0xb840, 0xb840, digdugZ80Writeb840      },
-	{ 0x6820, 0x6820, namcoZ80WriteCPU1Irq    },
-	{ 0x6821, 0x6821, namcoZ80WriteCPU2Irq    },
-	{ 0x6822, 0x6822, namcoZ80WriteCPU3Irq    },
-	{ 0x6823, 0x6823, namcoZ80WriteCPUReset   },
-	//	{ 0x6830, 0x6830, WatchDogWriteNotImplemented },
-	{ 0x7000, 0x700f, namcoCustomICsWriteDta  },
-	{ 0x7100, 0x7100, namcoCustomICsWriteCmd  },
-	{ 0xa000, 0xa006, digdug_pf_latch_w       },
-	{ 0xa007, 0xa007, namcoZ80WriteFlipScreen },
-	{ 0x0000, 0x0000, NULL                    },
-
-};
-
-static struct Memory_Map_Def digdugMemTable[] =
-{
-	{  &memory.Z80.rom1,             0x04000,                               MEM_PGM        },
-	{  &memory.Z80.rom2,             0x04000,                               MEM_PGM        },
-	{  &memory.Z80.rom3,             0x04000,                               MEM_PGM        },
-	{  &memory.PROM.palette,         0x00020,                               MEM_ROM        },
-	{  &memory.PROM.charLookup,      0x00100,                               MEM_ROM        },
-	{  &memory.PROM.spriteLookup,    0x00100,                               MEM_ROM        },
-	{  &NamcoSoundProm,              0x00200,                               MEM_ROM        },
-
-	{  &memory.RAM.video,            0x00800,                               MEM_RAM        },
-	{  &memory.RAM.shared1,          0x00400,                               MEM_RAM        },
-	{  &memory.RAM.shared2,          0x00400,                               MEM_RAM        },
-	{  &memory.RAM.shared3,          0x00400,                               MEM_RAM        },
-
-	{  (UINT8 **)&gameData,          0x1000,                                MEM_DATA       },
-	{  &graphics.fgChars,            DIGDUG_NUM_OF_CHAR * 8 * 8,            MEM_DATA       },
-	{  &graphics.bgTiles,            DIGDUG_NUM_OF_BGTILE * 8 * 8,          MEM_DATA       },
-	{  &graphics.sprites,            DIGDUG_NUM_OF_SPRITE * 16 * 16,        MEM_DATA       },
-	{  (UINT8 **)&graphics.palette,  DIGDUG_PALETTE_SIZE * sizeof(UINT32),  MEM_DATA32     },
-};
-
-#define DIGDUG_MEM_TBL_SIZE      (sizeof(digdugMemTable) / sizeof(struct Memory_Map_Def))
-
-static struct ROM_Load_Def digdugROMTable[] =
-{
-	{  &memory.Z80.rom1,             0x00000, NULL                 },
-	{  &memory.Z80.rom1,             0x01000, NULL                 },
-	{  &memory.Z80.rom1,             0x02000, NULL                 },
-	{  &memory.Z80.rom1,             0x03000, NULL                 },
-	{  &memory.Z80.rom2,             0x00000, NULL                 },
-	{  &memory.Z80.rom2,             0x01000, NULL                 },
-	{  &memory.Z80.rom3,             0x00000, NULL                 },
-	{  &tempRom,                     0x00000, digdugCharDecode     },
-	{  &tempRom,                     0x00000, NULL                 },
-	{  &tempRom,                     0x01000, NULL                 },
-	{  &tempRom,                     0x02000, NULL                 },
-	{  &tempRom,                     0x03000, digdugSpriteDecode   },
-	{  &tempRom,                     0x00000, digdugBGTilesDecode  },
-	{  &gameData,                    0x00000, NULL                 },
-	{  &memory.PROM.palette,         0x00000, NULL                 },
-	{  &memory.PROM.spriteLookup,    0x00000, NULL                 },
-	{  &memory.PROM.charLookup,      0x00000, NULL                 },
-	{  &NamcoSoundProm,              0x00000, NULL                 },
-	{  &NamcoSoundProm,              0x00100, namcoMachineInit     },
-};
-
-#define DIGDUG_ROM_TBL_SIZE      (sizeof(digdugROMTable) / sizeof(struct ROM_Load_Def))
-
-typedef void (*DrawFunc_t)(void);
-
-static DrawFunc_t digdugDrawFuncs[] =
-{
-	digdugCalcPalette,
-	digdugRenderTiles,
-	namcoRenderSprites,
-};
-
-#define DIGDUG_DRAW_TBL_SIZE  (sizeof(digdugDrawFuncs) / sizeof(digdugDrawFuncs[0]))
-
-static struct Namco_Custom_RW_Entry digdugCustomRWTable[] =
-{
-	{  0x71,    namco51xxRead  },
-	{  0xa1,    namco51xxWrite },
-	{  0xb1,    namco51xxRead  },
-	{  0xc1,    namco51xxWrite },
-	{  0xd2,    namco53xxRead  },
-	{  0x00,    NULL           }
-};
-
-static struct Machine_Config_Def digdugMachineConfig =
-{
-<<<<<<< HEAD
-	digdugCPU,digdugWriteTable,digdugReadTable,digdugMemTable,DIGDUG_MEM_TBL_SIZE,digdugROMTable,DIGDUG_ROM_TBL_SIZE,0x4000,
-	digdugTilemapConfig, digdugDrawFuncs, DIGDUG_DRAW_TBL_SIZE,digdugGetSpriteParams,digdugReset,digdugCustomRWTable,NULL
-=======
-	/*cpus                   */ digdugCPU,
-	/*wrAddrList             */ digdugWriteTable,
-	/*rdAddrList             */ digdugReadTable,
-	/*memMapTable            */ digdugMemTable,
-	/*sizeOfMemMapTable      */ DIGDUG_MEM_TBL_SIZE,
-	/*romLayoutTable         */ digdugROMTable,
-	/*sizeOfRomLayoutTable   */ DIGDUG_ROM_TBL_SIZE,
-	/*tempRomSize            */ 0x4000,
-	/*tilemapsConfig         */ digdugTilemapConfig,
-	/*drawLayerTable         */ digdugDrawFuncs,
-	/*drawTableSize          */ DIGDUG_DRAW_TBL_SIZE,
-	/*getSpriteParams        */ digdugGetSpriteParams,
-	/*reset                  */ digdugReset,
-	/*customRWTable          */ digdugCustomRWTable,
-	/*n54xxSampleList        */ NULL
->>>>>>> 3e502a55
-};
-
-static INT32 digdugInit(void)
-{
-	machine.game = NAMCO_DIGDUG;
-	machine.numOfDips = DIGDUG_NUM_OF_DIPSWITCHES;
-
-	machine.config = &digdugMachineConfig;
-
-	INT32 retVal = namcoInitBoard();
-
-	if (0 == retVal)
-		earom_init();
-
-	return retVal;
-}
-
-static INT32 digdugReset(void)
-{
-	playFieldParams.playField = 0;
-	playFieldParams.alphaColor = 0;
-	playFieldParams.playEnable = 0;
-	playFieldParams.playColor = 0;
-
-	earom_reset();
-
-	return DrvDoReset();
-}
-
-static void digdugMemoryMap1(void)
-{
-	ZetMapMemory(memory.Z80.rom1,    0x0000, 0x3fff, MAP_ROM);
-	ZetMapMemory(memory.RAM.video,   0x8000, 0x87ff, MAP_RAM);
-	ZetMapMemory(memory.RAM.shared1, 0x8800, 0x8bff, MAP_RAM);
-	ZetMapMemory(memory.RAM.shared2, 0x9000, 0x93ff, MAP_RAM);
-	ZetMapMemory(memory.RAM.shared3, 0x9800, 0x9bff, MAP_RAM);
-}
-
-static void digdugMemoryMap2(void)
-{
-	ZetMapMemory(memory.Z80.rom2,    0x0000, 0x3fff, MAP_ROM);
-	ZetMapMemory(memory.RAM.video,   0x8000, 0x87ff, MAP_RAM);
-	ZetMapMemory(memory.RAM.shared1, 0x8800, 0x8bff, MAP_RAM);
-	ZetMapMemory(memory.RAM.shared2, 0x9000, 0x93ff, MAP_RAM);
-	ZetMapMemory(memory.RAM.shared3, 0x9800, 0x9bff, MAP_RAM);
-}
-
-static void digdugMemoryMap3(void)
-{
-	ZetMapMemory(memory.Z80.rom3,    0x0000, 0x3fff, MAP_ROM);
-	ZetMapMemory(memory.RAM.video,   0x8000, 0x87ff, MAP_RAM);
-	ZetMapMemory(memory.RAM.shared1, 0x8800, 0x8bff, MAP_RAM);
-	ZetMapMemory(memory.RAM.shared2, 0x9000, 0x93ff, MAP_RAM);
-	ZetMapMemory(memory.RAM.shared3, 0x9800, 0x9bff, MAP_RAM);
-}
-
-static INT32 digdugCharDecode(void)
-{
-	GfxDecode(
-			  DIGDUG_NUM_OF_CHAR,
-			  DIGDUG_NUM_OF_CHAR_PALETTE_BITS,
-			  8, 8,
-			  (INT32*)planeOffsets1Bit,
-			  (INT32*)xOffsets8x8Tiles1Bit,
-			  (INT32*)yOffsets8x8Tiles1Bit,
-			  DIGDUG_SIZE_OF_CHAR_IN_BYTES,
-			  tempRom,
-			  graphics.fgChars
-			 );
-
-	return 0;
-}
-
-static INT32 digdugBGTilesDecode(void)
-{
-	GfxDecode(
-			  DIGDUG_NUM_OF_BGTILE,
-			  DIGDUG_NUM_OF_BGTILE_PALETTE_BITS,
-			  8, 8,
-			  (INT32*)planeOffsets2Bit,
-			  (INT32*)xOffsets8x8Tiles2Bit,
-			  (INT32*)yOffsets8x8Tiles2Bit,
-			  DIGDUG_SIZE_OF_BGTILE_IN_BYTES,
-			  tempRom,
-			  graphics.bgTiles
-			 );
-
-	return 0;
-}
-
-static INT32 digdugSpriteDecode(void)
-{
-	GfxDecode(
-			  DIGDUG_NUM_OF_SPRITE,
-			  DIGDUG_NUM_OF_SPRITE_PALETTE_BITS,
-			  16, 16,
-			  (INT32*)planeOffsets2Bit,
-			  (INT32*)xOffsets16x16Tiles2Bit,
-			  (INT32*)yOffsets16x16Tiles2Bit,
-			  DIGDUG_SIZE_OF_SPRITE_IN_BYTES,
-			  tempRom,
-			  graphics.sprites
-			 );
-
-	return 0;
-}
-
-static tilemap_callback ( digdug_fg )
-{
-	INT32 code = memory.RAM.video[offs];
-	INT32 colour = ((code >> 4) & 0x0e) | ((code >> 3) & 2);
-	code &= 0x7f;
-
-	TILE_SET_INFO(1, code, colour, 0);
-}
-
-static tilemap_callback ( digdug_bg )
-{
-	UINT8 *pf = gameData + (playFieldParams.playField << 10);
-	INT8 pfval = pf[offs & 0xfff];
-	INT32 pfColour = (pfval >> 4) + (playFieldParams.playColor << 4);
-
-	TILE_SET_INFO(0, pfval, pfColour, 0);
-}
-
-static INT32 digdugTilemapConfig(void)
-{
-	GenericTilemapInit(
-					   0,
-					   namco_map_scan, digdug_bg_map_callback,
-					   8, 8,
-					   NAMCO_TMAP_WIDTH, NAMCO_TMAP_HEIGHT
-					  );
-	GenericTilemapSetGfx(
-						 0,
-						 graphics.bgTiles,
-						 DIGDUG_NUM_OF_BGTILE_PALETTE_BITS,
-						 8, 8,
-						 DIGDUG_NUM_OF_BGTILE * 8 * 8,
-						 DIGDUG_PALETTE_OFFSET_BGTILES,
-						 DIGDUG_PALETTE_SIZE_BGTILES - 1
-						);
-	GenericTilemapSetTransparent(0, 0);
-
-	GenericTilemapInit(
-					   1,
-					   namco_map_scan, digdug_fg_map_callback,
-					   8, 8,
-					   NAMCO_TMAP_WIDTH, NAMCO_TMAP_HEIGHT
-					  );
-	GenericTilemapSetGfx(
-						 1,
-						 graphics.fgChars,
-						 DIGDUG_NUM_OF_CHAR_PALETTE_BITS,
-						 8, 8,
-						 DIGDUG_NUM_OF_CHAR * 8 * 8,
-						 DIGDUG_PALETTE_OFFSET_CHARS,
-						 DIGDUG_PALETTE_SIZE_CHARS - 1
-						);
-	GenericTilemapSetTransparent(1, 0);
-
-	GenericTilemapSetOffsets(TMAP_GLOBAL, 0, 0);
-
-	return 0;
-}
-
-static void digdug_pf_latch_w(UINT16 offset, UINT8 dta)
-{
-	switch (offset)
-	{
-		case 0:
-			playFieldParams.playField = (playFieldParams.playField & ~1) | (dta & 1);
-			break;
-
-		case 1:
-			playFieldParams.playField = (playFieldParams.playField & ~2) | ((dta << 1) & 2);
-			break;
-
-		case 2:
-			playFieldParams.alphaColor = dta & 1;
-			break;
-
-		case 3:
-			playFieldParams.playEnable = dta & 1;
-			break;
-
-		case 4:
-			playFieldParams.playColor = (playFieldParams.playColor & ~1) | (dta & 1);
-			break;
-
-		case 5:
-			playFieldParams.playColor = (playFieldParams.playColor & ~2) | ((dta << 1) & 2);
-			break;
-	}
-}
-
-static void digdugZ80Writeb840(UINT16 offset, UINT8 dta)
-{
-	earom_ctrl_write(0xb840, dta);
-}
-
-#define DIGDUG_3BIT_PALETTE_SIZE    32
-
-static void digdugCalcPalette(void)
-{
-	UINT32 palette[DIGDUG_3BIT_PALETTE_SIZE];
-
-	for (INT32 i = 0; i < DIGDUG_3BIT_PALETTE_SIZE; i ++)
-	{
-		INT32 r = Colour3Bit[(memory.PROM.palette[i] >> 0) & 0x07];
-		INT32 g = Colour3Bit[(memory.PROM.palette[i] >> 3) & 0x07];
-		INT32 b = Colour3Bit[(memory.PROM.palette[i] >> 5) & 0x06];
-
-		palette[i] = BurnHighCol(r, g, b, 0);
-	}
-
-	/* bg_select */
-	for (INT32 i = 0; i < DIGDUG_PALETTE_SIZE_BGTILES; i ++)
-	{
-		graphics.palette[DIGDUG_PALETTE_OFFSET_BGTILES + i] =
-			palette[memory.PROM.charLookup[i] & 0x0f];
-	}
-
-	/* sprites */
-	for (INT32 i = 0; i < DIGDUG_PALETTE_SIZE_SPRITES; i ++)
-	{
-		graphics.palette[DIGDUG_PALETTE_OFFSET_SPRITE + i] =
-			palette[(memory.PROM.spriteLookup[i] & 0x0f) + 0x10];
-	}
-
-	/* characters - direct mapping */
-	for (INT32 i = 0; i < DIGDUG_PALETTE_SIZE_CHARS; i += 2)
-	{
-		graphics.palette[DIGDUG_PALETTE_OFFSET_CHARS + i + 0] = palette[0];
-		graphics.palette[DIGDUG_PALETTE_OFFSET_CHARS + i + 1] = palette[i/2];
-	}
-}
-
-static void digdugRenderTiles(void)
-{
-	GenericTilemapSetScrollX(0, 0);
-	GenericTilemapSetScrollY(0, 0);
-	GenericTilemapSetOffsets(0, 0, 0);
-	GenericTilemapSetEnable(0, (0 == playFieldParams.playEnable));
-	GenericTilemapDraw(0, pTransDraw, 0 | TMAP_DRAWOPAQUE);
-	GenericTilemapSetEnable(1, 1);
-	GenericTilemapDraw(1, pTransDraw, 0 | TMAP_TRANSPARENT);
-}
-
-static UINT32 digdugGetSpriteParams(struct Namco_Sprite_Params *spriteParams, UINT32 offset)
-{
-	UINT8 *spriteRam1 = memory.RAM.shared1 + 0x380;
-	UINT8 *spriteRam2 = memory.RAM.shared2 + 0x380;
-	UINT8 *spriteRam3 = memory.RAM.shared3 + 0x380;
-
-	INT32 sprite = spriteRam1[offset + 0];
-	if (sprite & 0x80) spriteParams->sprite = (sprite & 0xc0) | ((sprite & ~0xc0) << 2);
-	else               spriteParams->sprite = sprite;
-	spriteParams->colour = spriteRam1[offset + 1] & 0x3f;
-
-	spriteParams->xStart = spriteRam2[offset + 1] - 40 + 1;
-	if (8 > spriteParams->xStart) spriteParams->xStart += 0x100;
-	spriteParams->yStart = NAMCO_SCREEN_WIDTH - spriteRam2[offset + 0] + 1;
-	spriteParams->xStep = 16;
-	spriteParams->yStep = 16;
-
-	spriteParams->flags = spriteRam3[offset + 0] & 0x03;
-	spriteParams->flags |= ((sprite & 0x80) >> 4) | ((sprite & 0x80) >> 5);
-
-	if (spriteParams->flags & ySize)
-	{
-		spriteParams->yStart -= 16;
-	}
-
-	if (spriteParams->flags & xSize)
-	{
-		if (spriteParams->flags & xFlip)
-		{
-			spriteParams->xStart += 16;
-			spriteParams->xStep  = -16;
-		}
-	}
-
-	spriteParams->paletteBits = DIGDUG_NUM_OF_SPRITE_PALETTE_BITS;
-	spriteParams->paletteOffset = DIGDUG_PALETTE_OFFSET_SPRITE;
-
-	return 1;
-}
-
-static INT32 digdugScan(INT32 nAction, INT32 *pnMin)
-{
-	if (nAction & ACB_DRIVER_DATA) {
-		SCAN_VAR(playFieldParams.playField);
-		SCAN_VAR(playFieldParams.alphaColor);
-		SCAN_VAR(playFieldParams.playEnable);
-		SCAN_VAR(playFieldParams.playColor);
-
-		earom_scan(nAction, pnMin);
-	}
-
-	return DrvScan(nAction, pnMin);
-}
-
-struct BurnDriver BurnDrvDigdug =
-{
-	/* filename of zip without extension = */    "digdug",
-	/* filename of parent, no extension = */     NULL,
-	/* filename of board ROMs = */               NULL,
-	/* filename of samples ZIP = */              NULL,
-	/* date = */                                 "1982",
-	/* FullName = */                             "Dig Dug (rev 2)\0",
-	/* Comment = */                              NULL,
-	/* Manufacturer = */                         "Namco",
-	/* System = */                               "Miscellaneous",
-	/* FullName = */                             NULL,
-	/* Comment = */                              NULL,
-	/* Manufacturer = */                         NULL,
-	/* System = */                               NULL,
-	/* Flags = */                                BDF_GAME_WORKING |
-	BDF_ORIENTATION_VERTICAL |
-	BDF_ORIENTATION_FLIPPED,
-	/* No of Players = */                        2,
-	/* Hardware Type = */                        HARDWARE_MISC_PRE90S,
-	/* Genre = */                                GBF_MAZE | GBF_ACTION,
-	/* Family = */                               0,
-	/* GetZipName func = */                      NULL,
-	/* GetROMInfo func = */                      digdugRomInfo,
-	/* GetROMName func = */                      digdugRomName,
-	/* GetHDDInfo func = */                      NULL,
-	/* GetHDDName func = */                      NULL,
-	/* GetSampleInfo func = */                   NULL,
-	/* GetSampleName func = */                   NULL,
-	/* GetInputInfo func = */                    DigdugInputInfo,
-	/* GetDIPInfo func = */                      DigdugDIPInfo,
-	/* Init func = */                            digdugInit,
-	/* Exit func = */                            DrvExit,
-	/* Frame func = */                           DrvFrame,
-	/* Redraw func = */                          DrvDraw,
-	/* Areascan func = */                        digdugScan,
-	/* Recalc Palette = */                       NULL,
-	/* Palette Entries count = */                DIGDUG_PALETTE_SIZE,
-	/* Width, Height = */   	                  NAMCO_SCREEN_WIDTH, NAMCO_SCREEN_HEIGHT,
-	/* xAspect, yAspect = */   	               3, 4
-};
-
-/* === XEVIOUS === */
-
-static struct BurnInputInfo XeviousInputList[] =
-{
-	{"Dip 1"             , BIT_DIPSWITCH,  &input.dip[0].byte,                  "dip"       },
-	{"Dip 2"             , BIT_DIPSWITCH,  &input.dip[1].byte,                  "dip"       },
-
-	{"Reset"             , BIT_DIGITAL,    &input.reset,                        "reset"     },
-
-	{"Up"                , BIT_DIGITAL,    &input.ports[1].current.bits.bit[0], "p1 up"     },
-	{"Right"             , BIT_DIGITAL,    &input.ports[1].current.bits.bit[1], "p1 right"  },
-	{"Down"              , BIT_DIGITAL,    &input.ports[1].current.bits.bit[2], "p1 down"   },
-	{"Left"              , BIT_DIGITAL,    &input.ports[1].current.bits.bit[3], "p1 left"   },
-	{"P1 Button 1"       , BIT_DIGITAL,    &input.ports[1].current.bits.bit[4], "p1 fire 1" },
-	// hack! CUF - must remap this input to DIP1.0
-	{"P1 Button 2"       , BIT_DIGITAL,    &input.ports[1].current.bits.bit[6], "p1 fire 2" },
-
-	{"Up (Cocktail)"     , BIT_DIGITAL,    &input.ports[2].current.bits.bit[0], "p2 up"     },
-	{"Right (Cocktail)"  , BIT_DIGITAL,    &input.ports[2].current.bits.bit[1], "p2 right"  },
-	{"Down (Cocktail)"   , BIT_DIGITAL,    &input.ports[2].current.bits.bit[2], "p2 down"   },
-	{"Left (Cocktail)"   , BIT_DIGITAL,    &input.ports[2].current.bits.bit[3], "p2 left"   },
-	{"Fire 1 (Cocktail)" , BIT_DIGITAL,    &input.ports[2].current.bits.bit[4], "p2 fire 1" },
-	// hack! CUF - must remap this input to DIP1.4
-	{"Fire 2 (Cocktail)" , BIT_DIGITAL,    &input.ports[2].current.bits.bit[6], "p2 fire 2" },
-
-	{"Start 1"           , BIT_DIGITAL,    &input.ports[0].current.bits.bit[2], "p1 start"  },
-	{"Start 2"           , BIT_DIGITAL,    &input.ports[0].current.bits.bit[3], "p2 start"  },
-	{"Coin 1"            , BIT_DIGITAL,    &input.ports[0].current.bits.bit[4], "p1 coin"   },
-	{"Coin 2"            , BIT_DIGITAL,    &input.ports[0].current.bits.bit[5], "p2 coin"   },
-	{"Service"           , BIT_DIGITAL,    &input.ports[0].current.bits.bit[7], "service"   },
-
-};
-
-STDINPUTINFO(Xevious)
-
-#define XEVIOUS_NUM_OF_DIPSWITCHES     2
-
-static struct BurnDIPInfo XeviousDIPList[]=
-{
-	// Default Values
-	// nOffset, nID,     nMask,   nDefault,   NULL
-	{  0x00,    0xff,    0xff,    0xFF,       NULL                     },
-	{  0x01,    0xff,    0xff,    0xFF,       NULL                     },
-
-	// Dip 1
-	// x,       DIP_GRP, x,       OptionCnt,  szTitle
-	{  0,       0xfe,    0,       0,          "Button 2 (Not a DIP)"   },
-	// nInput,  nFlags,  nMask,   nSetting,   szText
-	{  0x00,    0x01,    0x01,    0x01,       "Released"               },
-	{  0x00,    0x01,    0x01,    0x00,       "Held"                   },
-
-	// x,       DIP_GRP, x,       OptionCnt,  szTitle
-	{  0,       0xfe,    0,       2,          "Flags Award Bonus Life" },
-	// nInput,  nFlags,  nMask,   nSetting,   szText
-	{  0x00,    0x01,    0x02,    0x02,       "Yes"                    },
-	{  0x00,    0x01,    0x02,    0x00,       "No"                     },
-
-	// x,       DIP_GRP, x,       OptionCnt,  szTitle
-	{  0,       0xfe,    0,       4,          "Coin B"                 },
-	// nInput,  nFlags,  nMask,   nSetting,   szText
-	{  0x00,    0x01,    0x0C,    0x04,       "2 Coins 1 Play"         },
-	{  0x00,    0x01,    0x0C,    0x0C,       "1 Coin  1 Play"         },
-	{  0x00,    0x01,    0x0C,    0x00,       "2 Coins 3 Plays"        },
-	{  0x00,    0x01,    0x0C,    0x08,       "1 Coin  2 Plays"        },
-
-	// x,       DIP_GRP, x,       OptionCnt,  szTitle
-	{  0,       0xfe,    0,       0,          "Button 2 (Cocktail) (Not a DIP)" },
-	// nInput,  nFlags,  nMask,   nSetting,   szText
-	{  0x00,    0x01,    0x10,    0x10,       "Released"               },
-	{  0x00,    0x01,    0x10,    0x00,       "Held"                   },
-
-	// x,       DIP_GRP, x,       OptionCnt,  szTitle
-	{  0,       0xfe,    0,       4,          "Difficulty"             },
-	// nInput,  nFlags,  nMask,   nSetting,   szText
-	{  0x00,    0x01,    0x60,    0x40,       "Easy"                   },
-	{  0x00,    0x01,    0x60,    0x60,       "Normal"                 },
-	{  0x00,    0x01,    0x60,    0x20,       "Hard"                   },
-	{  0x00,    0x01,    0x60,    0x00,       "Hardest"                },
-
-	// x,       DIP_GRP, x,       OptionCnt,  szTitle
-	{  0,       0xfe,    0,       2,          "Freeze"                 },
-	// nInput,  nFlags,  nMask,   nSetting,   szText
-	{  0x00,    0x01,    0x80,    0x80,       "Off"                    },
-	{  0x00,    0x01,    0x80,    0x00,       "On"                     },
-
-	// Dip 2
-	// x,       DIP_GRP, x,       OptionCnt,  szTitle
-	{  0,       0xfe,    0,       4,          "Coin A"                 },
-	// nInput,  nFlags,  nMask,   nSetting,   szText
-	{  0x01,    0x01,    0x03,    0x01,       "2 Coins 1 Play"         },
-	{  0x01,    0x01,    0x03,    0x03,       "1 Coin  1 Play"         },
-	{  0x01,    0x01,    0x03,    0x00,       "2 Coins 3 Plays"        },
-	{  0x01,    0x01,    0x03,    0x02,       "1 Coin  2 Plays"        },
-
-	// x,       DIP_GRP, x,       OptionCnt,  szTitle
-	{  0,       0xfe,    0,       8,          "Bonus Life"             },
-	// nInput,  nFlags,  nMask,   nSetting,   szText
-	{  0x01,    0x01,    0x1C,    0x18,       "10k  40k  40k"          },
-	{  0x01,    0x01,    0x1C,    0x14,       "10k  50k  50k"          },
-	{  0x01,    0x01,    0x1C,    0x10,       "20k  50k  50k"          },
-	{  0x01,    0x01,    0x1C,    0x1C,       "20k  60k  60k"          },
-	{  0x01,    0x01,    0x1C,    0x0C,       "20k  70k  70k"          },
-	{  0x01,    0x01,    0x1C,    0x08,       "20k  80k  80k"          },
-	{  0x01,    0x01,    0x1C,    0x04,       "20k  60k"               },
-	{  0x01,    0x01,    0x1C,    0x00,       "None"                   },
-
-	// x,       DIP_GRP, x,       OptionCnt,  szTitle
-	{  0,       0xfe,    0,       4,          "Lives"                  },
-	// nInput,  nFlags,  nMask,   nSetting,   szText
-	{  0x01,    0x01,    0x60,    0x40,       "1"                      },
-	{  0x01,    0x01,    0x60,    0x20,       "2"                      },
-	{  0x01,    0x01,    0x60,    0x60,       "3"                      },
-	{  0x01,    0x01,    0x60,    0x00,       "5"                      },
-
-	// x,       DIP_GRP, x,       OptionCnt,  szTitle
-	{  0,       0xfe,    0,       2,          "Cabinet"                },
-	// nInput,  nFlags,  nMask,   nSetting,   szText
-	{  0x01,    0x01,    0x80,    0x80,       "Upright"                },
-	{  0x01,    0x01,    0x80,    0x00,       "Cocktail"               },
-
-};
-
-STDDIPINFO(Xevious)
-
-static struct BurnDIPInfo SxeviousDIPList[]=
-{
-	// Default Values
-	// nOffset, nID,     nMask,   nDefault,   NULL
-	{  0x00,    0xff,    0xff,    0x7F,       NULL                     },
-	{  0x01,    0xff,    0xff,    0xFF,       NULL                     },
-
-	// Dip 1
-	// x,       DIP_GRP, x,       OptionCnt,  szTitle
-	{  0,       0xfe,    0,       0,          "Button 2 (Not a DIP)"   },
-	// nInput,  nFlags,  nMask,   nSetting,   szText
-	{  0x00,    0x01,    0x01,    0x01,       "Released"               },
-	{  0x00,    0x01,    0x01,    0x00,       "Held"                   },
-
-	// x,       DIP_GRP, x,       OptionCnt,  szTitle
-	{  0,       0xfe,    0,       2,          "Flags Award Bonus Life" },
-	// nInput,  nFlags,  nMask,   nSetting,   szText
-	{  0x00,    0x01,    0x02,    0x02,       "Yes"                    },
-	{  0x00,    0x01,    0x02,    0x00,       "No"                     },
-
-	// x,       DIP_GRP, x,       OptionCnt,  szTitle
-	{  0,       0xfe,    0,       4,          "Coin B"                 },
-	// nInput,  nFlags,  nMask,   nSetting,   szText
-	{  0x00,    0x01,    0x0C,    0x04,       "1 Coins 3 Plays"         },
-	{  0x00,    0x01,    0x0C,    0x0C,       "1 Coin  1 Play"         },
-	{  0x00,    0x01,    0x0C,    0x00,       "1 Coins 6 Plays"        },
-	{  0x00,    0x01,    0x0C,    0x08,       "1 Coin  2 Plays"        },
-
-	// x,       DIP_GRP, x,       OptionCnt,  szTitle
-	{  0,       0xfe,    0,       0,          "Button 2 (Cocktail) (Not a DIP)" },
-	// nInput,  nFlags,  nMask,   nSetting,   szText
-	{  0x00,    0x01,    0x10,    0x10,       "Released"               },
-	{  0x00,    0x01,    0x10,    0x00,       "Held"                   },
-
-	// x,       DIP_GRP, x,       OptionCnt,  szTitle
-	{  0,       0xfe,    0,       4,          "Difficulty"             },
-	// nInput,  nFlags,  nMask,   nSetting,   szText
-	{  0x00,    0x01,    0x60,    0x40,       "Easy"                   },
-	{  0x00,    0x01,    0x60,    0x60,       "Normal"                 },
-	{  0x00,    0x01,    0x60,    0x20,       "Hard"                   },
-	{  0x00,    0x01,    0x60,    0x00,       "Hardest"                },
-
-	// x,       DIP_GRP, x,       OptionCnt,  szTitle
-	{  0,       0xfe,    0,       2,          "Freeze"                 },
-	// nInput,  nFlags,  nMask,   nSetting,   szText
-	{  0x00,    0x01,    0x80,    0x00,       "Off"                    },
-	{  0x00,    0x01,    0x80,    0x80,       "On"                     },
-
-	// Dip 2
-	// x,       DIP_GRP, x,       OptionCnt,  szTitle
-	{  0,       0xfe,    0,       4,          "Coin A"                 },
-	// nInput,  nFlags,  nMask,   nSetting,   szText
-	{  0x01,    0x01,    0x03,    0x01,       "2 Coins 1 Play"         },
-	{  0x01,    0x01,    0x03,    0x03,       "1 Coin  1 Play"         },
-	{  0x01,    0x01,    0x03,    0x00,       "2 Coins 3 Plays"        },
-	{  0x01,    0x01,    0x03,    0x02,       "1 Coin  2 Plays"        },
-
-	// x,       DIP_GRP, x,       OptionCnt,  szTitle
-	{  0,       0xfe,    0,       8,          "Bonus Life"             },
-	// nInput,  nFlags,  nMask,   nSetting,   szText
-	{  0x01,    0x01,    0x1C,    0x18,       "10k  40k  40k"          },
-	{  0x01,    0x01,    0x1C,    0x14,       "10k  50k  50k"          },
-	{  0x01,    0x01,    0x1C,    0x10,       "20k  50k  50k"          },
-	{  0x01,    0x01,    0x1C,    0x1C,       "20k  60k  60k"          },
-	{  0x01,    0x01,    0x1C,    0x0C,       "20k  70k  70k"          },
-	{  0x01,    0x01,    0x1C,    0x08,       "20k  80k  80k"          },
-	{  0x01,    0x01,    0x1C,    0x04,       "20k  60k"               },
-	{  0x01,    0x01,    0x1C,    0x00,       "None"                   },
-
-	// x,       DIP_GRP, x,       OptionCnt,  szTitle
-	{  0,       0xfe,    0,       4,          "Lives"                  },
-	// nInput,  nFlags,  nMask,   nSetting,   szText
-	{  0x01,    0x01,    0x60,    0x40,       "1"                      },
-	{  0x01,    0x01,    0x60,    0x20,       "2"                      },
-	{  0x01,    0x01,    0x60,    0x60,       "3"                      },
-	{  0x01,    0x01,    0x60,    0x00,       "5"                      },
-
-	// x,       DIP_GRP, x,       OptionCnt,  szTitle
-	{  0,       0xfe,    0,       2,          "Cabinet"                },
-	// nInput,  nFlags,  nMask,   nSetting,   szText
-	{  0x01,    0x01,    0x80,    0x80,       "Upright"                },
-	{  0x01,    0x01,    0x80,    0x00,       "Cocktail"               },
-
-};
-
-STDDIPINFO(Sxevious)
-
-static struct BurnRomInfo XeviousRomDesc[] = {
-	{ "xvi_1.3p",      0x01000, 0x09964dda, BRF_ESS | BRF_PRG   }, //  0	Z80 #1 Program Code
-	{ "xvi_2.3m",      0x01000, 0x60ecce84, BRF_ESS | BRF_PRG   }, //  1
-	{ "xvi_3.2m",      0x01000, 0x79754b7d, BRF_ESS | BRF_PRG   }, //  2
-	{ "xvi_4.2l",      0x01000, 0xc7d4bbf0, BRF_ESS | BRF_PRG   }, //  3
-
-	{ "xvi_5.3f",      0x01000, 0xc85b703f, BRF_ESS | BRF_PRG   }, //  4	Z80 #2 Program Code
-	{ "xvi_6.3j",      0x01000, 0xe18cdaad, BRF_ESS | BRF_PRG   }, //  5
-
-	{ "xvi_7.2c",      0x01000, 0xdd35cf1c, BRF_ESS | BRF_PRG   }, //  6	Z80 #3 Program Code
-
-	{ "xvi_12.3b",     0x01000, 0x088c8b26, BRF_GRA             }, /*  7 background characters */
-	{ "xvi_13.3c",     0x01000, 0xde60ba25, BRF_GRA             },	/*  8 bg pattern B0 */
-	{ "xvi_14.3d",     0x01000, 0x535cdbbc, BRF_GRA             },	/*  9 bg pattern B1 */
-
-	{ "xvi_15.4m",     0x02000, 0xdc2c0ecb, BRF_GRA             }, /* 10 sprite set #1, planes 0/1 */
-	{ "xvi_18.4r",     0x02000, 0x02417d19, BRF_GRA             }, /* 11 sprite set #1, plane 2, set #2, plane 0 */
-	{ "xvi_17.4p",     0x02000, 0xdfb587ce, BRF_GRA             }, /* 12 sprite set #2, planes 1/2 */
-	{ "xvi_16.4n",     0x01000, 0x605ca889, BRF_GRA             },	/* 13 sprite set #3, planes 0/1 */
-
-	{ "xvi_9.2a",      0x01000, 0x57ed9879, BRF_GRA             }, /* 14 */
-	{ "xvi_10.2b",     0x02000, 0xae3ba9e5, BRF_GRA             }, /* 15 */
-	{ "xvi_11.2c",     0x01000, 0x31e244dd, BRF_GRA             }, /* 16 */
-
-	{ "xvi_8bpr.6a",   0x00100, 0x5cc2727f, BRF_GRA             }, /* 17 palette red component */
-	{ "xvi_9bpr.6d",   0x00100, 0x5c8796cc, BRF_GRA             }, /* 18 palette green component */
-	{ "xvi10bpr.6e",   0x00100, 0x3cb60975, BRF_GRA             }, /* 19 palette blue component */
-	{ "xvi_7bpr.4h",   0x00200, 0x22d98032, BRF_GRA             }, /* 20 bg tiles lookup table low bits */
-	{ "xvi_6bpr.4f",   0x00200, 0x3a7599f0, BRF_GRA             }, /* 21 bg tiles lookup table high bits */
-	{ "xvi_4bpr.3l",   0x00200, 0xfd8b9d91, BRF_GRA             }, /* 22 sprite lookup table low bits */
-	{ "xvi_5bpr.3m",   0x00200, 0xbf906d82, BRF_GRA             }, /* 23 sprite lookup table high bits */
-
-	{ "xvi_2bpr.7n",   0x00100, 0x550f06bc, BRF_GRA             }, /* 24 */
-	{ "xvi_1bpr.5n",   0x00100, 0x77245b66, BRF_GRA             }, /* 25 timing - not used */
-};
-
-STD_ROM_PICK(Xevious)
-STD_ROM_FN(Xevious)
-
-static struct BurnRomInfo SxeviousRomDesc[] = {
-	{ "cpu_3p.rom",    0x01000, 0x1c8d27d5, BRF_ESS | BRF_PRG   }, //  0	Z80 #1 Program Code
-	{ "cpu_3m.rom",    0x01000, 0xfd04e615, BRF_ESS | BRF_PRG   }, //  1
-	{ "xv3_3.2m",      0x01000, 0x294d5404, BRF_ESS | BRF_PRG   }, //  2
-	{ "xv3_4.2l",      0x01000, 0x6a44bf92, BRF_ESS | BRF_PRG   }, //  3
-
-	{ "xv3_5.3f",      0x01000, 0xd4bd3d81, BRF_ESS | BRF_PRG   }, //  4	Z80 #2 Program Code
-	{ "xv3_6.3j",      0x01000, 0xaf06be5f, BRF_ESS | BRF_PRG   }, //  5
-
-	{ "xvi_7.2c",      0x01000, 0xdd35cf1c, BRF_ESS | BRF_PRG   }, //  6	Z80 #3 Program Code
-
-	{ "xvi_12.3b",     0x01000, 0x088c8b26, BRF_GRA             }, /*  7 background characters */
-	{ "xvi_13.3c",     0x01000, 0xde60ba25, BRF_GRA             },	/*  8 bg pattern B0 */
-	{ "xvi_14.3d",     0x01000, 0x535cdbbc, BRF_GRA             },	/*  9 bg pattern B1 */
-
-	{ "xvi_15.4m",     0x02000, 0xdc2c0ecb, BRF_GRA             }, /* 10 sprite set #1, planes 0/1 */
-	{ "xvi_18.4r",     0x02000, 0x02417d19, BRF_GRA             }, /* 11 sprite set #1, plane 2, set #2, plane 0 */
-	{ "xvi_17.4p",     0x02000, 0xdfb587ce, BRF_GRA             }, /* 12 sprite set #2, planes 1/2 */
-	{ "xvi_16.4n",     0x01000, 0x605ca889, BRF_GRA             },	/* 13 sprite set #3, planes 0/1 */
-
-	{ "xvi_9.2a",      0x01000, 0x57ed9879, BRF_GRA             }, /* 14 */
-	{ "xvi_10.2b",     0x02000, 0xae3ba9e5, BRF_GRA             }, /* 15 */
-	{ "xvi_11.2c",     0x01000, 0x31e244dd, BRF_GRA             }, /* 16 */
-
-	{ "xvi_8bpr.6a",   0x00100, 0x5cc2727f, BRF_GRA             }, /* 17 palette red component */
-	{ "xvi_9bpr.6d",   0x00100, 0x5c8796cc, BRF_GRA             }, /* 18 palette green component */
-	{ "xvi10bpr.6e",   0x00100, 0x3cb60975, BRF_GRA             }, /* 19 palette blue component */
-	{ "xvi_7bpr.4h",   0x00200, 0x22d98032, BRF_GRA             }, /* 20 bg tiles lookup table low bits */
-	{ "xvi_6bpr.4f",   0x00200, 0x3a7599f0, BRF_GRA             }, /* 21 bg tiles lookup table high bits */
-	{ "xvi_4bpr.3l",   0x00200, 0xfd8b9d91, BRF_GRA             }, /* 22 sprite lookup table low bits */
-	{ "xvi_5bpr.3m",   0x00200, 0xbf906d82, BRF_GRA             }, /* 23 sprite lookup table high bits */
-
-	{ "xvi_2bpr.7n",   0x00100, 0x550f06bc, BRF_GRA             }, /* 24 */
-	{ "xvi_1bpr.5n",   0x00100, 0x77245b66, BRF_GRA             }, /* 25 timing - not used */
-};
-
-STD_ROM_PICK(Sxevious)
-STD_ROM_FN(Sxevious)
-
-
-static struct BurnSampleInfo XeviousSampleDesc[] = {
-#if !defined (ROM_VERIFY)
-	{ "explo1", SAMPLE_NOLOOP },	// ground target explosion
-	{ "explo2", SAMPLE_NOLOOP },	// Solvalou explosion
-	{ "explo3", SAMPLE_NOLOOP },	// credit
-	{ "explo4", SAMPLE_NOLOOP },	// Garu Zakato explosion
-#endif
-	{ "",           0 }
-};
-
-STD_SAMPLE_PICK(Xevious)
-STD_SAMPLE_FN(Xevious)
-
-#define XEVIOUS_NO_OF_COLS                   64
-#define XEVIOUS_NO_OF_ROWS                   32
-
-#define XEVIOUS_NUM_OF_CHAR_PALETTE_BITS     1
-#define XEVIOUS_NUM_OF_SPRITE_PALETTE_BITS   3
-#define XEVIOUS_NUM_OF_BGTILE_PALETTE_BITS   2
-
-#define XEVIOUS_PALETTE_OFFSET_BGTILES       0x0
-#define XEVIOUS_PALETTE_SIZE_BGTILES         (0x80 * 4)
-#define XEVIOUS_PALETTE_OFFSET_SPRITE        (XEVIOUS_PALETTE_OFFSET_BGTILES + \
-	XEVIOUS_PALETTE_SIZE_BGTILES)
-#define XEVIOUS_PALETTE_SIZE_SPRITES         (0x40 * 8)
-#define XEVIOUS_PALETTE_OFFSET_CHARS         (XEVIOUS_PALETTE_OFFSET_SPRITE + \
-	XEVIOUS_PALETTE_SIZE_SPRITES)
-#define XEVIOUS_PALETTE_SIZE_CHARS           (0x40 * 2)
-#define XEVIOUS_PALETTE_SIZE (XEVIOUS_PALETTE_SIZE_CHARS + \
-	XEVIOUS_PALETTE_SIZE_SPRITES + \
-	XEVIOUS_PALETTE_SIZE_BGTILES)
-#define XEVIOUS_PALETTE_MEM_SIZE_IN_BYTES    (XEVIOUS_PALETTE_SIZE * \
-	sizeof(UINT32))
-
-#define XEVIOUS_NUM_OF_CHAR                  0x200
-#define XEVIOUS_SIZE_OF_CHAR_IN_BYTES        (8 * 8)
-#define XEVIOUS_CHAR_MEM_SIZE_IN_BYTES       (XEVIOUS_NUM_OF_CHAR * \
-	XEVIOUS_SIZE_OF_CHAR_IN_BYTES)
-
-#define XEVIOUS_NUM_OF_SPRITE1               0x080
-#define XEVIOUS_NUM_OF_SPRITE2               0x080
-#define XEVIOUS_NUM_OF_SPRITE3               0x040
-#define XEVIOUS_NUM_OF_SPRITE                (XEVIOUS_NUM_OF_SPRITE1 + \
-	XEVIOUS_NUM_OF_SPRITE2 + \
-	XEVIOUS_NUM_OF_SPRITE3)
-#define XEVIOUS_SIZE_OF_SPRITE_IN_BYTES      0x200
-#define XEVIOUS_SPRITE_MEM_SIZE_IN_BYTES     (XEVIOUS_NUM_OF_SPRITE * \
-	XEVIOUS_SIZE_OF_SPRITE_IN_BYTES)
-
-#define XEVIOUS_NUM_OF_BGTILE                0x200
-#define XEVIOUS_SIZE_OF_BGTILE_IN_BYTES      (8 * 8)
-#define XEVIOUS_TILES_MEM_SIZE_IN_BYTES      (XEVIOUS_NUM_OF_BGTILE * \
-	XEVIOUS_SIZE_OF_BGTILE_IN_BYTES)
-
-static INT32 XeviousCharXOffsets[8] = 	{ 0, 1, 2, 3, 4, 5, 6, 7 };
-static INT32 XeviousCharYOffsets[8] = 	{ 0*8, 1*8, 2*8, 3*8, 4*8, 5*8, 6*8, 7*8 };
-
-static struct PlaneOffsets
-{
-	INT32 fgChars[XEVIOUS_NUM_OF_CHAR_PALETTE_BITS];
-	INT32 bgChars[XEVIOUS_NUM_OF_BGTILE_PALETTE_BITS];
-	INT32 sprites1[XEVIOUS_NUM_OF_SPRITE_PALETTE_BITS];
-	INT32 sprites2[XEVIOUS_NUM_OF_SPRITE_PALETTE_BITS];
-	INT32 sprites3[XEVIOUS_NUM_OF_SPRITE_PALETTE_BITS];
-} xeviousOffsets = {
-	{ 0 },   /* foreground characters */
-
-	/* background tiles */
-	/* 512 characters */
-	/* 2 bits per pixel */
-	/* 8 x 8 characters */
-	/* every char takes 8 consecutive bytes */
-	{ 0, 512 * 8 * 8 },
-
-	/* sprite set #1 */
-	/* 128 sprites */
-	/* 3 bits per pixel */
-	/* 16 x 16 sprites */
-	/* every sprite takes 64 consecutive bytes */
-	{ 0x10004, 0x00000, 0x00004 }, // 0x0000 + { 128*64*8+4, 0, 4 }
-
-	/* sprite set #2 */
-	{ 0x00000, 0x10000, 0x10004 }, // 0x2000 + { 0, 128*64*8, 128*64*8+4 }
-
-	/* sprite set #3 */
-	{ 0x08000, 0x00000, 0x00004 }, // 0x6000 + { 64*64*8, 0, 4 }
-
-};
-
-static INT32 xeviousInit(void);
-static void xeviousMemoryMap1(void);
-static void xeviousMemoryMap2(void);
-static void xeviousMemoryMap3(void);
-static INT32 xeviousCharDecode(void);
-static INT32 xeviousTilesDecode(void);
-static INT32 xeviousSpriteDecode(void);
-static tilemap_scan(xevious);
-static tilemap_callback(xevious_bg);
-static tilemap_callback(xevious_fg);
-static INT32 xeviousTilemapConfig(void);
-
-static UINT8 xeviousPlayFieldRead(UINT16 offset);
-static UINT8 xeviousWorkRAMRead(UINT16 offset);
-static UINT8 xeviousSharedRAM1Read(UINT16 offset);
-static UINT8 xeviousSharedRAM2Read(UINT16 offset);
-static UINT8 xeviousSharedRAM3Read(UINT16 offset);
-
-static void xevious_bs_wr(UINT16 offset, UINT8 dta);
-static void xevious_vh_latch_w(UINT16 offset, UINT8 dta);
-static void xeviousBGColorRAMWrite(UINT16 offset, UINT8 dta);
-static void xeviousBGCharRAMWrite(UINT16 offset, UINT8 dta);
-static void xeviousFGColorRAMWrite(UINT16 offset, UINT8 dta);
-static void xeviousFGCharRAMWrite(UINT16 offset, UINT8 dta);
-static void xeviousWorkRAMWrite(UINT16 offset, UINT8 dta);
-static void xeviousSharedRAM1Write(UINT16 offset, UINT8 dta);
-static void xeviousSharedRAM2Write(UINT16 offset, UINT8 dta);
-static void xeviousSharedRAM3Write(UINT16 offset, UINT8 dta);
-
-static void xeviousCalcPalette(void);
-static void xeviousRenderTiles0(void);
-static void xeviousRenderTiles1(void);
-static UINT32 xeviousGetSpriteParams(struct Namco_Sprite_Params *spriteParams, UINT32 offset);
-
-struct Xevious_RAM
-{
-	UINT8 bs[2];
-
-	UINT8 *workram;
-	UINT8 *fg_videoram;
-	UINT8 *fg_colorram;
-	UINT8 *bg_videoram;
-	UINT8 *bg_colorram;
-};
-
-struct Xevious_ROM
-{
-	UINT8 *rom2a;
-	UINT8 *rom2b;
-	UINT8 *rom2c;
-};
-
-static struct Xevious_RAM xeviousRAM;
-static struct Xevious_ROM xeviousROM;
-
-static struct CPU_Config_Def xeviousCPU[NAMCO_BRD_CPU_COUNT] =
-{
-	{
-		/* CPU ID = */          CPU1,
-		/* CPU Read Func = */   namcoZ80ProgRead,
-		/* CPU Write Func = */  namcoZ80ProgWrite,
-		/* Memory Mapping = */  xeviousMemoryMap1
-	},
-	{
-		/* CPU ID = */          CPU2,
-		/* CPU Read Func = */   namcoZ80ProgRead,
-		/* CPU Write Func = */  namcoZ80ProgWrite,
-		/* Memory Mapping = */  xeviousMemoryMap2
-	},
-	{
-		/* CPU ID = */          CPU3,
-		/* CPU Read Func = */   namcoZ80ProgRead,
-		/* CPU Write Func = */  namcoZ80ProgWrite,
-		/* Memory Mapping = */  xeviousMemoryMap3
-	},
-};
-
-static struct CPU_Rd_Table xeviousZ80ReadTable[] =
-{
-	{ 0x6800, 0x6807, namcoZ80ReadDip            },
-	{ 0x7000, 0x700f, namcoCustomICsReadDta      },
-	{ 0x7100, 0x7100, namcoCustomICsReadCmd      },
-	{ 0x7800, 0x7fff, xeviousWorkRAMRead         },
-	{ 0x8000, 0x8fff, xeviousSharedRAM1Read      },
-	{ 0x9000, 0x9fff, xeviousSharedRAM2Read      },
-	{ 0xa000, 0xafff, xeviousSharedRAM3Read      },
-	{ 0xf000, 0xffff, xeviousPlayFieldRead       },
-	{ 0x0000, 0x0000, NULL                       },
-};
-
-static struct CPU_Wr_Table xeviousZ80WriteTable[] =
-{
-	{ 0x6800, 0x681f, namcoZ80WriteSound         },
-	{ 0x6820, 0x6820, namcoZ80WriteCPU1Irq       },
-	{ 0x6821, 0x6821, namcoZ80WriteCPU2Irq       },
-	{ 0x6822, 0x6822, namcoZ80WriteCPU3Irq       },
-	{ 0x6823, 0x6823, namcoZ80WriteCPUReset      },
-	//	{ 0x6830, 0x6830, WatchDogWriteNotImplemented },
-	{ 0x7000, 0x700f, namcoCustomICsWriteDta     },
-	{ 0x7100, 0x7100, namcoCustomICsWriteCmd     },
-	{ 0x7800, 0x7fff, xeviousWorkRAMWrite        },
-	{ 0x8000, 0x8fff, xeviousSharedRAM1Write     },
-	{ 0x9000, 0x9fff, xeviousSharedRAM2Write     },
-	{ 0xa000, 0xafff, xeviousSharedRAM3Write     },
-	{ 0xb000, 0xb7ff, xeviousFGColorRAMWrite     },
-	{ 0xb800, 0xbfff, xeviousBGColorRAMWrite     },
-	{ 0xc000, 0xc7ff, xeviousFGCharRAMWrite      },
-	{ 0xc800, 0xcfff, xeviousBGCharRAMWrite      },
-	{ 0xd000, 0xd07f, xevious_vh_latch_w         },
-	{ 0xf000, 0xffff, xevious_bs_wr              },
-	{ 0x0000, 0x0000, NULL                       },
-};
-
-static struct Memory_Map_Def xeviousMemTable[] =
-{
-	{  &memory.Z80.rom1,           0x04000,                           MEM_PGM  },
-	{  &memory.Z80.rom2,           0x04000,                           MEM_PGM  },
-	{  &memory.Z80.rom3,           0x04000,                           MEM_PGM  },
-	{  &memory.PROM.palette,       0x00300,                           MEM_ROM  },
-	{  &memory.PROM.charLookup,    0x00400,                           MEM_ROM  },
-	{  &memory.PROM.spriteLookup,  0x00400,                           MEM_ROM  },
-	{  &NamcoSoundProm,            0x00200,                           MEM_ROM  },
-
-	{  &xeviousRAM.workram,        0x00800,                           MEM_RAM  },
-	{  &memory.RAM.shared1,        0x01000,                           MEM_RAM  },
-	{  &memory.RAM.shared2,        0x01000,                           MEM_RAM  },
-	{  &memory.RAM.shared3,        0x01000,                           MEM_RAM  },
-	{  &memory.RAM.video,          0x02000,                           MEM_RAM  },
-
-	{  &graphics.bgTiles,          XEVIOUS_TILES_MEM_SIZE_IN_BYTES,   MEM_DATA },
-	{  &xeviousROM.rom2a,          0x01000,                           MEM_DATA },
-	{  &xeviousROM.rom2b,          0x02000,                           MEM_DATA },
-	{  &xeviousROM.rom2c,          0x01000,                           MEM_DATA },
-	{  &graphics.fgChars,          XEVIOUS_CHAR_MEM_SIZE_IN_BYTES,    MEM_DATA },
-	{  &graphics.sprites,          XEVIOUS_SPRITE_MEM_SIZE_IN_BYTES,  MEM_DATA },
-	{  (UINT8 **)&graphics.palette, XEVIOUS_PALETTE_MEM_SIZE_IN_BYTES,MEM_DATA32},
-};
-
-#define XEVIOUS_MEM_TBL_SIZE      (sizeof(xeviousMemTable) / sizeof(struct Memory_Map_Def))
-
-static struct ROM_Load_Def xeviousROMTable[] =
-{
-	{  &memory.Z80.rom1,             0x00000, NULL                 },
-	{  &memory.Z80.rom1,             0x01000, NULL                 },
-	{  &memory.Z80.rom1,             0x02000, NULL                 },
-	{  &memory.Z80.rom1,             0x03000, NULL                 },
-	{  &memory.Z80.rom2,             0x00000, NULL                 },
-	{  &memory.Z80.rom2,             0x01000, NULL                 },
-	{  &memory.Z80.rom3,             0x00000, NULL                 },
-
-	{  &tempRom,                     0x00000, xeviousCharDecode    },
-
-	{  &tempRom,                     0x00000, NULL                 },
-	{  &tempRom,                     0x01000, xeviousTilesDecode   },
-
-	{  &tempRom,                     0x00000, NULL                 },
-	{  &tempRom,                     0x02000, NULL                 },
-	{  &tempRom,                     0x04000, NULL                 },
-	{  &tempRom,                     0x06000, xeviousSpriteDecode  },
-
-	{  &xeviousROM.rom2a,            0x00000, NULL                 },
-	{  &xeviousROM.rom2b,            0x00000, NULL                 },
-	{  &xeviousROM.rom2c,            0x00000, NULL                 },
-
-	{  &memory.PROM.palette,         0x00000, NULL                 },
-	{  &memory.PROM.palette,         0x00100, NULL                 },
-	{  &memory.PROM.palette,         0x00200, NULL                 },
-	{  &memory.PROM.charLookup,      0x00000, NULL                 },
-	{  &memory.PROM.charLookup,      0x00200, NULL                 },
-	{  &memory.PROM.spriteLookup,    0x00000, NULL                 },
-	{  &memory.PROM.spriteLookup,    0x00200, NULL                 },
-	{  &NamcoSoundProm,              0x00000, NULL                 },
-	{  &NamcoSoundProm,              0x00100, namcoMachineInit     }
-};
-
-#define XEVIOUS_ROM_TBL_SIZE      (sizeof(xeviousROMTable) / sizeof(struct ROM_Load_Def))
-
-static DrawFunc_t xeviousDrawFuncs[] =
-{
-	xeviousCalcPalette,
-	xeviousRenderTiles0,
-	namcoRenderSprites,
-	xeviousRenderTiles1,
-};
-
-#define XEVIOUS_DRAW_TBL_SIZE  (sizeof(xeviousDrawFuncs) / sizeof(xeviousDrawFuncs[0]))
-
-static struct Namco_Custom_RW_Entry xeviousCustomRWTable[] =
-{
-	{  0x71,    namco51xxRead     },
-	{  0xa1,    namco51xxWrite    },
-	{  0x61,    namco51xxWrite    },
-	{  0x74,    namco50xxRead     },
-	{  0x64,    namco50xxWrite    },
-	{  0x68,    namco54xxWrite    },
-	{  0x00,    NULL              }
-};
-
-static struct N54XX_Sample_Info_Def xeviousN54xxSampleList[] =
-{
-	{  0,    "\x40\x40\x01\xff"   }, // ground target explosion
-	{  1,    "\x40\x00\x02\xdf"   }, // Solvalou explosion
-	{  2,    "\x10\x00\x80\xff"   },	// credit
-	{  3,    "\x30\x30\x03\xdf"   },	// Garu Zakato explosion
-	{  -1,   ""                   }
-};
-
-static struct Machine_Config_Def xeviousMachineConfig =
-{
-<<<<<<< HEAD
-	xeviousCPU, xeviousZ80WriteTable, xeviousZ80ReadTable, xeviousMemTable, XEVIOUS_MEM_TBL_SIZE, xeviousROMTable, XEVIOUS_ROM_TBL_SIZE,
-	0x8000,xeviousTilemapConfig, xeviousDrawFuncs, XEVIOUS_DRAW_TBL_SIZE,xeviousGetSpriteParams, DrvDoReset, xeviousCustomRWTable, xeviousN54xxSampleList
-=======
-	/*cpus                   */ xeviousCPU,
-	/*wrAddrList             */ xeviousZ80WriteTable,
-	/*rdAddrList             */ xeviousZ80ReadTable,
-	/*memMapTable            */ xeviousMemTable,
-	/*sizeOfMemMapTable      */ XEVIOUS_MEM_TBL_SIZE,
-	/*romLayoutTable         */ xeviousROMTable,
-	/*sizeOfRomLayoutTable   */ XEVIOUS_ROM_TBL_SIZE,
-	/*tempRomSize            */ 0x8000,
-	/*tilemapsConfig         */ xeviousTilemapConfig,
-	/*drawLayerTable         */ xeviousDrawFuncs,
-	/*drawTableSize          */ XEVIOUS_DRAW_TBL_SIZE,
-	/*getSpriteParams        */ xeviousGetSpriteParams,
-	/*reset                  */ DrvDoReset,
-	/*customRWTable          */ xeviousCustomRWTable,
-	/*n54xxSampleList        */ xeviousN54xxSampleList
->>>>>>> 3e502a55
-};
-
-static INT32 xeviousInit(void)
-{
-	machine.game = NAMCO_XEVIOUS;
-	machine.numOfDips = XEVIOUS_NUM_OF_DIPSWITCHES;
-
-	machine.config = &xeviousMachineConfig;
-
-	return namcoInitBoard();
-}
-
-static void xeviousMemoryMap1(void)
-{
-	ZetMapMemory(memory.Z80.rom1,    0x0000, 0x3fff, MAP_ROM);
-	ZetMapMemory(xeviousRAM.workram, 0x7800, 0x7fff, MAP_RAM);
-	ZetMapMemory(memory.RAM.shared1, 0x8000, 0x8fff, MAP_RAM);
-	ZetMapMemory(memory.RAM.shared2, 0x9000, 0x9fff, MAP_RAM);
-	ZetMapMemory(memory.RAM.shared3, 0xa000, 0xafff, MAP_RAM);
-	ZetMapMemory(memory.RAM.video,   0xb000, 0xcfff, MAP_RAM);
-}
-
-static void xeviousMemoryMap2(void)
-{
-	ZetMapMemory(memory.Z80.rom2,    0x0000, 0x3fff, MAP_ROM);
-	ZetMapMemory(xeviousRAM.workram, 0x7800, 0x7fff, MAP_RAM);
-	ZetMapMemory(memory.RAM.shared1, 0x8000, 0x8fff, MAP_RAM);
-	ZetMapMemory(memory.RAM.shared2, 0x9000, 0x9fff, MAP_RAM);
-	ZetMapMemory(memory.RAM.shared3, 0xa000, 0xafff, MAP_RAM);
-	ZetMapMemory(memory.RAM.video,   0xb000, 0xcfff, MAP_RAM);
-}
-
-static void xeviousMemoryMap3(void)
-{
-	ZetMapMemory(memory.Z80.rom3,    0x0000, 0x3fff, MAP_ROM);
-	ZetMapMemory(xeviousRAM.workram, 0x7800, 0x7fff, MAP_RAM);
-	ZetMapMemory(memory.RAM.shared1, 0x8000, 0x8fff, MAP_RAM);
-	ZetMapMemory(memory.RAM.shared2, 0x9000, 0x9fff, MAP_RAM);
-	ZetMapMemory(memory.RAM.shared3, 0xa000, 0xafff, MAP_RAM);
-	ZetMapMemory(memory.RAM.video,   0xb000, 0xcfff, MAP_RAM);
-}
-
-static INT32 xeviousCharDecode(void)
-{
-	// Load and decode the chars
-	/* foreground characters: */
-	/* 512 characters */
-	/* 1 bit per pixel */
-	/* 8 x 8 characters */
-	/* every char takes 8 consecutive bytes */
-	GfxDecode(
-			  XEVIOUS_NUM_OF_CHAR,
-			  XEVIOUS_NUM_OF_CHAR_PALETTE_BITS,
-			  8, 8,
-			  xeviousOffsets.fgChars,
-			  XeviousCharXOffsets,
-			  XeviousCharYOffsets,
-			  XEVIOUS_SIZE_OF_CHAR_IN_BYTES,
-			  tempRom,
-			  graphics.fgChars
-			 );
-
-	memset(tempRom, 0, machine.config->tempRomSize);
-
-	return 0;
-}
-
-static INT32 xeviousTilesDecode(void)
-{
-	/* background tiles */
-	/* 512 characters */
-	/* 2 bits per pixel */
-	/* 8 x 8 characters */
-	/* every char takes 8 consecutive bytes */
-	GfxDecode(
-			  XEVIOUS_NUM_OF_BGTILE,
-			  XEVIOUS_NUM_OF_BGTILE_PALETTE_BITS,
-			  8, 8,
-			  xeviousOffsets.bgChars,
-			  XeviousCharXOffsets,
-			  XeviousCharYOffsets,
-			  XEVIOUS_SIZE_OF_BGTILE_IN_BYTES,
-			  tempRom,
-			  graphics.bgTiles
-			 );
-
-	memset(tempRom, 0, machine.config->tempRomSize);
-
-	return 0;
-}
-
-static INT32 xeviousSpriteDecode(void)
-{
-	/* sprite set #1 */
-	/* 128 sprites */
-	/* 3 bits per pixel */
-	/* 16 x 16 sprites */
-	/* every sprite takes 128 (64?) consecutive bytes */
-	GfxDecode(
-			  XEVIOUS_NUM_OF_SPRITE1,
-			  XEVIOUS_NUM_OF_SPRITE_PALETTE_BITS,
-			  16, 16,
-			  xeviousOffsets.sprites1,
-			  (INT32*)xOffsets16x16Tiles2Bit,
-			  (INT32*)yOffsets16x16Tiles2Bit,
-			  XEVIOUS_SIZE_OF_SPRITE_IN_BYTES,
-			  tempRom + (0x0000),
-			  graphics.sprites
-			 );
-
-	/* sprite set #2 */
-	/* 128 sprites */
-	/* 3 bits per pixel */
-	/* 16 x 16 sprites */
-	/* every sprite takes 128 (64?) consecutive bytes */
-	GfxDecode(
-			  XEVIOUS_NUM_OF_SPRITE2,
-			  XEVIOUS_NUM_OF_SPRITE_PALETTE_BITS,
-			  16, 16,
-			  xeviousOffsets.sprites2,
-			  (INT32*)xOffsets16x16Tiles2Bit,
-			  (INT32*)yOffsets16x16Tiles2Bit,
-			  XEVIOUS_SIZE_OF_SPRITE_IN_BYTES,
-			  tempRom + (0x2000),
-			  graphics.sprites + (XEVIOUS_NUM_OF_SPRITE1 * (16 * 16))
-			 );
-
-	/* sprite set #3 */
-	/* 64 sprites */
-	/* 3 bits per pixel (one is always 0) */
-	/* 16 x 16 sprites */
-	/* every sprite takes 64 consecutive bytes */
-	GfxDecode(
-			  XEVIOUS_NUM_OF_SPRITE3,
-			  XEVIOUS_NUM_OF_SPRITE_PALETTE_BITS,
-			  16, 16,
-			  xeviousOffsets.sprites3,
-			  (INT32*)xOffsets16x16Tiles2Bit,
-			  (INT32*)yOffsets16x16Tiles2Bit,
-			  XEVIOUS_SIZE_OF_SPRITE_IN_BYTES,
-			  tempRom + (0x6000),
-			  graphics.sprites + ((XEVIOUS_NUM_OF_SPRITE1 + XEVIOUS_NUM_OF_SPRITE2) * (16 * 16))
-			 );
-
-	return 0;
-}
-
-static tilemap_scan ( xevious )
-{
-	return (row) * XEVIOUS_NO_OF_COLS + col;
-}
-
-static tilemap_callback ( xevious_bg )
-{
-	UINT8 code = xeviousRAM.bg_videoram[offs];
-	UINT8 attr = xeviousRAM.bg_colorram[offs];
-
-	TILE_SET_INFO(
-				  0,
-				  (UINT16)(code + ((attr & 0x01) << 8)),
-				  ((attr & 0x3c) >> 2) | ((code & 0x80) >> 3) | ((attr & 0x03) << 5),
-				  ((attr & 0xc0) >> 6)
-				 );
-}
-
-static tilemap_callback ( xevious_fg )
-{
-	UINT8 code = xeviousRAM.fg_videoram[offs];
-	UINT8 attr = xeviousRAM.fg_colorram[offs];
-	TILE_SET_INFO(
-				  1,
-				  code,
-				  ((attr & 0x03) << 4) | ((attr & 0x3c) >> 2),
-				  ((attr & 0xc0) >> 6)
-				 );
-
-}
-
-static INT32 xeviousTilemapConfig(void)
-{
-	xeviousRAM.fg_colorram = memory.RAM.video;            // 0xb000 - 0xb7ff
-	xeviousRAM.bg_colorram = memory.RAM.video + 0x0800;   // 0xb800 - 0xbfff
-	xeviousRAM.fg_videoram = memory.RAM.video + 0x1000;   // 0xc000 - 0xc7ff
-	xeviousRAM.bg_videoram = memory.RAM.video + 0x1800;   // 0xc800 - 0xcfff
-
-	GenericTilemapInit(
-					   0,
-					   xevious_map_scan, xevious_bg_map_callback,
-					   8, 8,
-					   XEVIOUS_NO_OF_COLS, XEVIOUS_NO_OF_ROWS
-					  );
-	GenericTilemapSetGfx(
-						 0,
-						 graphics.bgTiles,
-						 XEVIOUS_NUM_OF_BGTILE_PALETTE_BITS,
-						 8, 8,
-						 XEVIOUS_TILES_MEM_SIZE_IN_BYTES,
-						 XEVIOUS_PALETTE_OFFSET_BGTILES,
-						 0x7f //XEVIOUS_PALETTE_SIZE_BGTILES - 1
-						);
-
-	GenericTilemapInit(
-					   1,
-					   xevious_map_scan, xevious_fg_map_callback,
-					   8, 8,
-					   XEVIOUS_NO_OF_COLS, XEVIOUS_NO_OF_ROWS
-					  );
-	GenericTilemapSetGfx(
-						 1,
-						 graphics.fgChars,
-						 XEVIOUS_NUM_OF_CHAR_PALETTE_BITS,
-						 8, 8,
-						 XEVIOUS_CHAR_MEM_SIZE_IN_BYTES,
-						 XEVIOUS_PALETTE_OFFSET_CHARS,
-						 0x3f // XEVIOUS_PALETTE_SIZE_CHARS - 1
-						);
-	GenericTilemapSetTransparent(1, 0);
-
-	GenericTilemapSetOffsets(TMAP_GLOBAL, 0, 0);
-
-	return 0;
-}
-
-static UINT8 xeviousPlayFieldRead(UINT16 offset)
-{
-	UINT16 addr_2b = ( ((xeviousRAM.bs[1] & 0x7e) << 6) |
-					  ((xeviousRAM.bs[0] & 0xfe) >> 1) );
-
-	UINT8 dat_2b = xeviousROM.rom2b[addr_2b];
-
-	UINT16 addr_2a = addr_2b >> 1;
-
-	UINT8 dat_2a = xeviousROM.rom2a[addr_2a];
-	if (addr_2b & 1)
-	{
-		dat_2a >>= 4;
-	}
-	else
-	{
-		dat_2a &=  0x0f;
-	}
-
-	UINT16 addr_2c = (UINT16)dat_2b << 2;
-	if (dat_2a & 1)
-	{
-		addr_2c += 0x0400;
-	}
-	if ((xeviousRAM.bs[0] & 1) ^ ((dat_2a >> 2) & 1) )
-	{
-		addr_2c |= 1;
-	}
-	if ((xeviousRAM.bs[1] & 1) ^ ((dat_2a >> 1) & 1) )
-	{
-		addr_2c |= 2;
-	}
-
-	UINT8 dat_2c = 0;
-	if (offset & 1)
-	{
-		dat_2c = xeviousROM.rom2c[addr_2c + 0x0800];
-	}
-	else
-	{
-		dat_2c = xeviousROM.rom2c[addr_2c];
-		dat_2c = (dat_2c & 0x3f) | ((dat_2c & 0x80) >> 1) | ((dat_2c & 0x40) << 1);
-		dat_2c ^= ((dat_2a << 4) & 0x40);
-		dat_2c ^= ((dat_2a << 6) & 0x80);
-	}
-
-	return dat_2c;
-}
-
-static UINT8 xeviousWorkRAMRead(UINT16 offset)
-{
-	return xeviousRAM.workram[offset];
-}
-
-static UINT8 xeviousSharedRAM1Read(UINT16 offset)
-{
-	return memory.RAM.shared1[offset & 0x07ff];
-}
-
-static UINT8 xeviousSharedRAM2Read(UINT16 offset)
-{
-	return memory.RAM.shared2[offset & 0x07ff];
-}
-
-static UINT8 xeviousSharedRAM3Read(UINT16 offset)
-{
-	return memory.RAM.shared3[offset & 0x07ff];
-}
-
-static void xevious_bs_wr(UINT16 offset, UINT8 dta)
-{
-	xeviousRAM.bs[offset & 0x01] = dta;
-}
-
-static void xevious_vh_latch_w(UINT16 offset, UINT8 dta)
-{
-	UINT16 dta16 = dta + ((offset & 1) << 8);
-	UINT16 reg = (offset & 0xf0) >> 4;
-
-	switch (reg)
-	{
-		case 0:
-			{
-				// set bg tilemap x
-				GenericTilemapSetScrollX(0, dta16 + 20);
-				break;
-			}
-		case 1:
-			{
-				// set fg tilemap x
-				GenericTilemapSetScrollX(1, dta16 + 32);
-				break;
-			}
-		case 2:
-			{
-				// set bg tilemap y
-				GenericTilemapSetScrollY(0, dta16 + 16);
-				break;
-			}
-		case 3:
-			{
-				// set fg tilemap y
-				GenericTilemapSetScrollY(1, dta16 + 18);
-				break;
-			}
-		case 7:
-			{
-				// flipscreen
-				machine.flipScreen = dta & 1;
-				break;
-			}
-		default:
-			{
-				break;
-			}
-	}
-
-}
-
-static void xeviousBGColorRAMWrite(UINT16 offset, UINT8 dta)
-{
-	*(xeviousRAM.bg_colorram + (offset & 0x7ff)) = dta;
-}
-
-static void xeviousBGCharRAMWrite(UINT16 offset, UINT8 dta)
-{
-	*(xeviousRAM.bg_videoram + (offset & 0x7ff)) = dta;
-}
-
-static void xeviousFGColorRAMWrite(UINT16 offset, UINT8 dta)
-{
-	*(xeviousRAM.fg_colorram + (offset & 0x7ff)) = dta;
-}
-
-static void xeviousFGCharRAMWrite(UINT16 offset, UINT8 dta)
-{
-	*(xeviousRAM.fg_videoram + (offset & 0x7ff)) = dta;
-}
-
-static void xeviousWorkRAMWrite(UINT16 offset, UINT8 dta)
-{
-	xeviousRAM.workram[offset & 0x7ff] = dta;
-}
-
-static void xeviousSharedRAM1Write(UINT16 offset, UINT8 dta)
-{
-	memory.RAM.shared1[offset & 0x07ff] = dta;
-}
-
-static void xeviousSharedRAM2Write(UINT16 offset, UINT8 dta)
-{
-	memory.RAM.shared2[offset & 0x07ff] = dta;
-}
-
-static void xeviousSharedRAM3Write(UINT16 offset, UINT8 dta)
-{
-	memory.RAM.shared3[offset & 0x07ff] = dta;
-}
-
-#define XEVIOUS_BASE_PALETTE_SIZE   128
-
-static void xeviousCalcPalette(void)
-{
-	UINT32 palette[XEVIOUS_BASE_PALETTE_SIZE + 1];
-	UINT32 code = 0;
-
-	for (INT32 i = 0; i < XEVIOUS_BASE_PALETTE_SIZE; i ++)
-	{
-		INT32 r = Colour4Bit[(memory.PROM.palette[0x0000 + i]) & 0x0f];
-		INT32 g = Colour4Bit[(memory.PROM.palette[0x0100 + i]) & 0x0f];
-		INT32 b = Colour4Bit[(memory.PROM.palette[0x0200 + i]) & 0x0f];
-
-		palette[i] = BurnHighCol(r, g, b, 0);
-	}
-
-	palette[XEVIOUS_BASE_PALETTE_SIZE] = BurnHighCol(0, 0, 0, 0); // Transparency Colour for Sprites
-
-	/* bg_select */
-	for (INT32 i = 0; i < XEVIOUS_PALETTE_SIZE_BGTILES; i ++)
-	{
-		code = ( (memory.PROM.charLookup[                               i] & 0x0f)       |
-				((memory.PROM.charLookup[XEVIOUS_PALETTE_SIZE_BGTILES + i] & 0x0f) << 4) );
-		graphics.palette[XEVIOUS_PALETTE_OFFSET_BGTILES + i] = palette[code];
-	}
-
-	/* sprites */
-	for (INT32 i = 0; i < XEVIOUS_PALETTE_SIZE_SPRITES; i ++)
-	{
-		code = ( (memory.PROM.spriteLookup[i                               ] & 0x0f)       |
-				((memory.PROM.spriteLookup[XEVIOUS_PALETTE_SIZE_SPRITES + i] & 0x0f) << 4) );
-		if (code & 0x80)
-			graphics.palette[XEVIOUS_PALETTE_OFFSET_SPRITE + i] = palette[code & 0x7f];
-		else
-			graphics.palette[XEVIOUS_PALETTE_OFFSET_SPRITE + i] = palette[XEVIOUS_BASE_PALETTE_SIZE];
-	}
-
-	/* characters - direct mapping */
-	for (INT32 i = 0; i < XEVIOUS_PALETTE_SIZE_CHARS; i += 2)
-	{
-		graphics.palette[XEVIOUS_PALETTE_OFFSET_CHARS + i + 0] = palette[XEVIOUS_BASE_PALETTE_SIZE];
-		graphics.palette[XEVIOUS_PALETTE_OFFSET_CHARS + i + 1] = palette[i / 2];
-	}
-
-}
-
-static void xeviousRenderTiles0(void)
-{
-	GenericTilemapSetEnable(0, 1);
-	GenericTilemapDraw(0, pTransDraw, 0 | TMAP_DRAWOPAQUE);
-}
-
-static void xeviousRenderTiles1(void)
-{
-	GenericTilemapSetEnable(1, 1);
-	GenericTilemapDraw(1, pTransDraw, 0 | TMAP_TRANSPARENT);
-}
-
-static UINT32 xeviousGetSpriteParams(struct Namco_Sprite_Params *spriteParams, UINT32 offset)
-{
-	UINT8 *spriteRam2 = memory.RAM.shared1 + 0x780;
-	UINT8 *spriteRam3 = memory.RAM.shared2 + 0x780;
-	UINT8 *spriteRam1 = memory.RAM.shared3 + 0x780;
-
-	if (0 == (spriteRam1[offset + 1] & 0x40))
-	{
-		INT32 sprite =      spriteRam1[offset + 0];
-
-		if (spriteRam3[offset + 0] & 0x80)
-		{
-			sprite &= 0x3f;
-			sprite += 0x100;
-		}
-		spriteParams->sprite = sprite;
-		spriteParams->colour = spriteRam1[offset + 1] & 0x7f;
-
-		spriteParams->xStart = ((spriteRam2[offset + 1] - 40) + (spriteRam3[offset + 1] & 1 ) * 0x100);
-		spriteParams->yStart = NAMCO_SCREEN_WIDTH - (spriteRam2[offset + 0] - 1);
-		spriteParams->xStep = 16;
-		spriteParams->yStep = 16;
-
-		spriteParams->flags = ((spriteRam3[offset + 0] & 0x03) << 2) |
-			((spriteRam3[offset + 0] & 0x0c) >> 2);
-
-		if (spriteParams->flags & ySize)
-		{
-			spriteParams->yStart -= 16;
-		}
-
-		spriteParams->paletteBits = XEVIOUS_NUM_OF_SPRITE_PALETTE_BITS;
-		spriteParams->paletteOffset = XEVIOUS_PALETTE_OFFSET_SPRITE;
-
-		return 1;
-	}
-
-	return 0;
-}
-
-struct BurnDriver BurnDrvXevious =
-{
-	/* filename of zip without extension = */    "xevious",
-	/* filename of parent, no extension = */     NULL,
-	/* filename of board ROMs = */               NULL,
-	/* filename of samples ZIP = */              "xevious",
-	/* date = */                                 "1982",
-	/* FullName = */                             "Xevious (Namco)\0",
-	/* Comment = */                              NULL,
-	/* Manufacturer = */                         "Namco",
-	/* System = */                               "Miscellaneous",
-	/* FullName = */                             NULL,
-	/* Comment = */                              NULL,
-	/* Manufacturer = */                         NULL,
-	/* System = */                               NULL,
-	/* Flags = */                                BDF_GAME_WORKING |
-	BDF_ORIENTATION_VERTICAL |
-	BDF_ORIENTATION_FLIPPED,
-	/* No of Players = */                        2,
-	/* Hardware Type = */                        HARDWARE_MISC_PRE90S,
-	/* Genre = */                                GBF_VERSHOOT,
-	/* Family = */                               0,
-	/* GetZipName func = */                      NULL,
-	/* GetROMInfo func = */                      XeviousRomInfo,
-	/* GetROMName func = */                      XeviousRomName,
-	/* GetHDDInfo func = */                      NULL,
-	/* GetHDDName func = */                      NULL,
-	/* GetSampleInfo func = */                   XeviousSampleInfo,
-	/* GetSampleName func = */                   XeviousSampleName,
-	/* GetInputInfo func = */                    XeviousInputInfo,
-	/* GetDIPInfo func = */                      XeviousDIPInfo,
-	/* Init func = */                            xeviousInit,
-	/* Exit func = */                            DrvExit,
-	/* Frame func = */                           DrvFrame,
-	/* Redraw func = */                          DrvDraw,
-	/* Areascan func = */                        DrvScan,
-	/* Recalc Palette = */                       NULL,
-	/* Palette Entries count = */                XEVIOUS_PALETTE_SIZE,
-	/* Width, Height = */   	                  NAMCO_SCREEN_WIDTH, NAMCO_SCREEN_HEIGHT,
-	/* xAspect, yAspect = */   	               3, 4
-};
-
-struct BurnDriver BurnDrvSxevious =
-{
-	/* filename of zip without extension = */    "sxevious",
-	/* filename of parent, no extension = */     "xevious",
-	/* filename of board ROMs = */               NULL,
-	/* filename of samples ZIP = */              "xevious",
-	/* date = */                                 "1984",
-	/* FullName = */                             "Super Xevious (Namco)\0",
-	/* Comment = */                              NULL,
-	/* Manufacturer = */                         "Namco",
-	/* System = */                               "Miscellaneous",
-	/* FullName = */                             NULL,
-	/* Comment = */                              NULL,
-	/* Manufacturer = */                         NULL,
-	/* System = */                               NULL,
-	/* Flags = */                                BDF_GAME_WORKING | BDF_CLONE |
-	BDF_ORIENTATION_VERTICAL |
-	BDF_ORIENTATION_FLIPPED,
-	/* No of Players = */                        2,
-	/* Hardware Type = */                        HARDWARE_MISC_PRE90S,
-	/* Genre = */                                GBF_VERSHOOT,
-	/* Family = */                               0,
-	/* GetZipName func = */                      NULL,
-	/* GetROMInfo func = */                      SxeviousRomInfo,
-	/* GetROMName func = */                      SxeviousRomName,
-	/* GetHDDInfo func = */                      NULL,
-	/* GetHDDName func = */                      NULL,
-	/* GetSampleInfo func = */                   XeviousSampleInfo,
-	/* GetSampleName func = */                   XeviousSampleName,
-	/* GetInputInfo func = */                    XeviousInputInfo,
-	/* GetDIPInfo func = */                      SxeviousDIPInfo,
-	/* Init func = */                            xeviousInit,
-	/* Exit func = */                            DrvExit,
-	/* Frame func = */                           DrvFrame,
-	/* Redraw func = */                          DrvDraw,
-	/* Areascan func = */                        DrvScan,
-	/* Recalc Palette = */                       NULL,
-	/* Palette Entries count = */                XEVIOUS_PALETTE_SIZE,
-	/* Width, Height = */   	                  NAMCO_SCREEN_WIDTH, NAMCO_SCREEN_HEIGHT,
-	/* xAspect, yAspect = */   	               3, 4
-};
-
+// Galaga & Dig-Dug driver for FB Alpha, based on the MAME driver by Nicola Salmoria & previous work by Martin Scragg, Mirko Buffoni, Aaron Giles
+// Dig Dug added July 27, 2015 - dink
+// Xevious added April 22, 2019 - CupcakeFan
+
+#include "tiles_generic.h"
+#include "z80_intf.h"
+#include "namco_snd.h"
+#include "samples.h"
+#include "earom.h"
+
+enum
+{
+	CPU1 = 0,
+	CPU2,
+	CPU3,
+	NAMCO_BRD_CPU_COUNT
+};
+
+struct CPU_Control_Def
+{
+	UINT8 fireIRQ;
+	UINT8 halt;
+};
+
+struct CPU_Def
+{
+	struct CPU_Control_Def CPU[NAMCO_BRD_CPU_COUNT];
+};
+
+static struct CPU_Def cpus = { 0 };
+
+struct CPU_Memory_Map_Def
+{
+	UINT8    **byteArray;
+	UINT32   startAddress;
+	UINT32   endAddress;
+	UINT32   type;
+};
+
+struct CPU_Config_Def
+{
+	UINT32   id;
+	UINT8 __fastcall (*z80ProgRead)(UINT16 addr);
+	void __fastcall (*z80ProgWrite)(UINT16 addr, UINT8 dta);
+	void (*z80MemMap)(void);
+};
+
+struct Memory_Def
+{
+	struct
+	{
+		UINT8  *start;
+		UINT32 size;
+	} all;
+	struct
+	{
+		UINT8 *start;
+		UINT32 size;
+		UINT8 *video;
+		UINT8 *shared1;
+		UINT8 *shared2;
+		UINT8 *shared3;
+	} RAM;
+	struct
+	{
+		UINT8 *rom1;
+		UINT8 *rom2;
+		UINT8 *rom3;
+	} Z80;
+	struct
+	{
+		UINT8 *palette;
+		UINT8 *charLookup;
+		UINT8 *spriteLookup;
+	} PROM;
+};
+
+static struct Memory_Def memory;
+
+enum
+{
+	MEM_PGM = 0,
+	MEM_RAM,
+	MEM_ROM,
+	MEM_DATA,
+	MEM_DATA32,
+	MEM_TYPES
+};
+
+struct Memory_Map_Def
+{
+	union
+	{
+		UINT8    **uint8;
+		UINT32   **uint32;
+	} region;
+	UINT32   size;
+	UINT32   type;
+};
+
+struct ROM_Load_Def
+{
+	UINT8    **address;
+	UINT32   offset;
+	INT32    (*postProcessing)(void);
+};
+
+static UINT8 *tempRom = NULL;
+static UINT8 *gameData; // digdug playfield data
+
+struct Graphics_Def
+{
+	UINT8 *fgChars;
+	UINT8 *sprites;
+	UINT8 *bgTiles;
+	UINT32 *palette;
+};
+
+static struct Graphics_Def graphics;
+
+/* Weird video definitions...
+ *  +---+
+ *  |   |
+ *  |   |
+ *  |   | screen_height, x, tilemap_width
+ *  |   |
+ *  +---+
+ *  screen_width, y, tilemap_height
+ */
+#define NAMCO_SCREEN_WIDTH    224
+#define NAMCO_SCREEN_HEIGHT   288
+
+#define NAMCO_TMAP_WIDTH      36
+#define NAMCO_TMAP_HEIGHT     28
+
+
+static const INT32 Colour2Bit[4] =
+{
+	0x00, 0x47, 0x97, 0xde
+};
+
+static const INT32 Colour3Bit[8] =
+{
+	0x00, 0x21, 0x47, 0x68,
+	0x97, 0xb8, 0xde, 0xff
+};
+
+static const INT32 Colour4Bit[16] =
+{
+	0x00, 0x0e, 0x1f, 0x2d,
+	0x43, 0x51, 0x62, 0x70,
+	0x8f, 0x9d, 0xae, 0xbc,
+	0xd2, 0xe0, 0xf1, 0xff
+};
+
+#define NAMCO_BRD_INP_COUNT      3
+
+struct InputSignalBits_Def
+{
+	UINT8 bit[8];
+};
+
+struct InputSignal_Def
+{
+	struct InputSignalBits_Def bits;
+	UINT8 byte;
+};
+
+struct Port_Def
+{
+	struct InputSignal_Def previous;
+	struct InputSignal_Def current;
+};
+
+struct Input_Def
+{
+	struct Port_Def ports[NAMCO_BRD_INP_COUNT];
+	struct InputSignal_Def dip[2];
+	UINT8 reset;
+};
+
+static struct Input_Def input;
+
+/* check directions, according to the following 8-position rule */
+/*         0          */
+/*        7 1         */
+/*       6 8 2        */
+/*        5 3         */
+/*         4          */
+static const UINT8 namcoControls[16] = {
+	/* 0000, 0001, 0010, 0011, 0100, 0101, 0110, 0111, 1000, 1001, 1010, 1011, 1100, 1101, 1110, 1111  */
+	/* LDRU, LDRu, LDrU, LDru, LdRU, LdRu, LdrU, Ldru, lDRU, lDRu, lDrU, lDru, ldRU, ldRu, ldrU, ldru  */
+	8,    8,    8,    5,    8,    8,    7,    6,    8,    3,    8,    4,    1,    2,    0,    8
+};
+
+struct CPU_Rd_Table
+{
+	UINT16 startAddr;
+	UINT16 endAddr;
+	UINT8 (*readFunc)(UINT16 offset);
+};
+
+struct CPU_Wr_Table
+{
+	UINT16 startAddr;
+	UINT16 endAddr;
+	void (*writeFunc)(UINT16 offset, UINT8 dta);
+};
+
+struct Namco_Custom_RW_Entry
+{
+	UINT8 n06xxCmd;
+	UINT8 (*customRWFunc)(UINT8 offset, UINT8 writeDta);
+};
+
+enum SpriteFlags
+{
+	X_FLIP = 0,
+	Y_FLIP,
+	X_SIZE,
+	Y_SIZE
+};
+
+#define xFlip (1 << X_FLIP)
+#define yFlip (1 << Y_FLIP)
+#define xSize (1 << X_SIZE)
+#define ySize (1 << Y_SIZE)
+#define orient (xFlip | yFlip)
+
+struct Namco_Sprite_Params
+{
+	INT32 sprite;
+	INT32 colour;
+	INT32 xStart;
+	INT32 yStart;
+	INT32 xStep;
+	INT32 yStep;
+	INT32 flags;
+	INT32 paletteBits;
+	INT32 paletteOffset;
+};
+
+#define N06XX_BUF_SIZE       16
+
+struct N06XX_Def
+{
+	UINT8 customCommand;
+	UINT8 CPU1FireNMI;
+	UINT8 buffer[N06XX_BUF_SIZE];
+};
+
+struct N50XX_Def
+{
+	UINT8 input;
+};
+
+struct N51XX_Def
+{
+	UINT8 mode;
+	UINT8 leftCoinPerCredit;
+	UINT8 leftCreditPerCoins;
+	UINT8 rightCoinPerCredit;
+	UINT8 rightCreditPerCoins;
+	UINT8 auxCoinPerCredit;
+	UINT8 auxCreditPerCoins;
+	UINT8 leftCoinsInserted;
+	UINT8 rightCoinsInserted;
+	UINT8 credits;
+	UINT8 startEnable;
+	UINT8 remapJoystick;
+	UINT8 coinCreditDataCount;
+	UINT8 coinCreditDataIndex;
+};
+
+#define NAMCO54XX_CFG1_SIZE   4
+#define NAMCO54XX_CFG2_SIZE   4
+#define NAMCO54XX_CFG3_SIZE   5
+
+struct N54XX_Def
+{
+	INT32 fetch;
+	UINT8 *fetchDestination;
+	UINT8 config1[NAMCO54XX_CFG1_SIZE];
+	UINT8 config2[NAMCO54XX_CFG2_SIZE];
+	UINT8 config3[NAMCO54XX_CFG3_SIZE];
+};
+
+struct N54XX_Sample_Info_Def
+{
+	INT32 sampleNo;
+	UINT8 sampleTrigger[8];
+};
+
+static struct NCustom_Def
+{
+	struct N06XX_Def  n06xx;
+	struct N50XX_Def  n50xx;
+	struct N51XX_Def  n51xx;
+	struct N54XX_Def  n54xx;
+} namcoCustomIC;
+
+struct Machine_Config_Def
+{
+	struct CPU_Config_Def         *cpus;
+	struct CPU_Wr_Table           *wrAddrList;
+	struct CPU_Rd_Table           *rdAddrList;
+	struct Memory_Map_Def         *memMapTable;
+	UINT32                        sizeOfMemMapTable;
+	struct ROM_Load_Def           *romLayoutTable;
+	UINT32                        sizeOfRomLayoutTable;
+	UINT32                        tempRomSize;
+	INT32                         (*tilemapsConfig)(void);
+	void                          (**drawLayerTable)(void);
+	UINT32                        drawTableSize;
+	UINT32                        (*getSpriteParams)(struct Namco_Sprite_Params *spriteParams, UINT32 offset);
+	INT32                         (*reset)(void);
+	struct Namco_Custom_RW_Entry  *customRWTable;
+	struct N54XX_Sample_Info_Def  *n54xxSampleList;
+};
+
+enum GAMES_ON_MACHINE
+{
+	NAMCO_GALAGA = 0,
+	NAMCO_DIGDUG,
+	NAMCO_XEVIOUS,
+	NAMCO_TOTAL_GAMES
+};
+
+struct Machine_Def
+{
+	struct Machine_Config_Def *config;
+	enum GAMES_ON_MACHINE game;
+	UINT8 starsInitted;
+	UINT8 flipScreen;
+	UINT32 numOfDips;
+};
+
+static struct Machine_Def machine = { 0 };
+
+enum
+{
+	NAMCO_1BIT_PALETTE_BITS = 1,
+	NAMCO_2BIT_PALETTE_BITS
+};
+
+static const INT32 planeOffsets1Bit[NAMCO_1BIT_PALETTE_BITS] =
+{ 0 };
+static const INT32 planeOffsets2Bit[NAMCO_2BIT_PALETTE_BITS] =
+{ 0, 4 };
+
+static const INT32 xOffsets8x8Tiles1Bit[8]      = { STEP8(7,-1) };
+static const INT32 yOffsets8x8Tiles1Bit[8]      = { STEP8(0,8) };
+static const INT32 xOffsets8x8Tiles2Bit[8]      = { 64, 65, 66, 67, 0, 1, 2, 3 };
+static const INT32 yOffsets8x8Tiles2Bit[8]      = { 0, 8, 16, 24, 32, 40, 48, 56 };
+static const INT32 xOffsets16x16Tiles2Bit[16]   = { 0,   1,   2,   3,   64,  65,  66,  67,
+128, 129, 130, 131, 192, 193, 194, 195 };
+static const INT32 yOffsets16x16Tiles2Bit[16]   = { 0,   8,   16,  24,  32,  40,  48,  56,
+256, 264, 272, 280, 288, 296, 304, 312 };
+
+typedef void (*DrawFunc_t)(void);
+
+static INT32 namcoInitBoard(void);
+static INT32 namcoMachineInit(void);
+static void machineReset(void);
+static INT32 DrvDoReset(void);
+
+static INT32 namcoMemIndex(void);
+static INT32 namcoLoadGameROMS(void);
+
+static void namcoCustomReset(void);
+static void namco51xxReset(void);
+
+static UINT8 updateJoyAndButtons(UINT16 offset, UINT8 jp);
+static UINT8 namco51xxRead(UINT8 offset, UINT8 dummyDta);
+static UINT8 namco50xxRead(UINT8 offset, UINT8 dummyDta);
+static UINT8 namco53xxRead(UINT8 offset, UINT8 dummyDta);
+static UINT8 namcoCustomICsReadDta(UINT16 offset);
+
+static UINT8 namco51xxWrite(UINT8 offset, UINT8 dta);
+static INT32 n54xxCheckBuffer(UINT8 *n54xxBuffer, UINT32 bufferSize);
+static UINT8 namco50xxWrite(UINT8 offset, UINT8 dta);
+static UINT8 namco54xxWrite(UINT8 offset, UINT8 dta);
+static void namcoCustomICsWriteDta(UINT16 offset, UINT8 dta);
+
+static UINT8 namcoCustomICsReadCmd(UINT16 offset);
+static void namcoCustomICsWriteCmd(UINT16 offset, UINT8 dta);
+
+static UINT8 namcoZ80ReadDip(UINT16 offset);
+
+static UINT8 __fastcall namcoZ80ProgRead(UINT16 addr);
+
+static void namcoZ80WriteSound(UINT16 offset, UINT8 dta);
+static void namcoZ80WriteCPU1Irq(UINT16 offset, UINT8 dta);
+static void namcoZ80WriteCPU2Irq(UINT16 offset, UINT8 dta);
+static void namcoZ80WriteCPU3Irq(UINT16 offset, UINT8 dta);
+static void namcoZ80WriteCPUReset(UINT16 offset, UINT8 dta);
+static void namcoZ80WriteFlipScreen(UINT16 offset, UINT8 dta);
+static void __fastcall namcoZ80ProgWrite(UINT16 addr, UINT8 dta);
+
+static tilemap_scan ( namco );
+static void namcoRenderSprites(void);
+
+static INT32 DrvExit(void);
+static void DrvMakeInputs(void);
+static INT32 DrvFrame(void);
+
+static INT32 DrvScan(INT32 nAction, INT32 *pnMin);
+
+/* === Common === */
+
+static INT32 namcoInitBoard(void)
+{
+	// Allocate and Blank all required memory
+	memory.all.start = NULL;
+	namcoMemIndex();
+
+	memory.all.start = (UINT8 *)BurnMalloc(memory.all.size);
+	if (NULL == memory.all.start)
+		return 1;
+	memset(memory.all.start, 0, memory.all.size);
+
+	namcoMemIndex();
+
+	return namcoLoadGameROMS();
+}
+
+static INT32 namcoMachineInit(void)
+{
+	INT32 retVal = 0;
+
+	for (INT32 cpuCount = CPU1; cpuCount < NAMCO_BRD_CPU_COUNT; cpuCount ++)
+	{
+		struct CPU_Config_Def *currentCPU = &machine.config->cpus[cpuCount];
+		ZetInit(currentCPU->id);
+		ZetOpen(currentCPU->id);
+		ZetSetReadHandler(currentCPU->z80ProgRead);
+		ZetSetWriteHandler(currentCPU->z80ProgWrite);
+		currentCPU->z80MemMap();
+		ZetClose();
+	}
+
+	NamcoSoundInit(18432000 / 6 / 32, 3, 0);
+	NamcoSoundSetAllRoutes(0.90 * 10.0 / 16.0, BURN_SND_ROUTE_BOTH);
+	NamcoSoundSetBuffered(ZetTotalCycles, 3072000);
+	BurnSampleInit(1);
+	BurnSampleSetAllRoutesAllSamples(0.25, BURN_SND_ROUTE_BOTH);
+
+	GenericTilesInit();
+
+	if (machine.config->tilemapsConfig)
+	{
+		retVal = machine.config->tilemapsConfig();
+	}
+
+	if (0 == retVal)
+	{
+		// Reset the driver
+		machine.config->reset();
+	}
+
+	return retVal;
+}
+
+static void machineReset()
+{
+	cpus.CPU[CPU1].fireIRQ = 0;
+	cpus.CPU[CPU2].fireIRQ = 0;
+	cpus.CPU[CPU3].fireIRQ = 0;
+	cpus.CPU[CPU2].halt = 0;
+	cpus.CPU[CPU3].halt = 0;
+
+	machine.flipScreen = 0;
+
+	namcoCustomReset();
+	namco51xxReset();
+
+}
+
+static INT32 DrvDoReset(void)
+{
+	for (INT32 i = 0; i < NAMCO_BRD_CPU_COUNT; i ++)
+	{
+		ZetOpen(i);
+		ZetReset();
+		ZetClose();
+	}
+
+	BurnSampleReset();
+	NamcoSoundReset();
+
+	machineReset();
+
+	HiscoreReset();
+
+	return 0;
+}
+
+static INT32 namcoMemIndex(void)
+{
+	struct Memory_Map_Def *memoryMapEntry = machine.config->memMapTable;
+	if (NULL == memoryMapEntry) return 1;
+
+	UINT8 *next = memory.all.start;
+
+	UINT32 i = 0;
+	while (i < machine.config->sizeOfMemMapTable)
+	{
+		if (next)
+		{
+			if ((MEM_RAM == memoryMapEntry->type) && (0 == memory.RAM.start))
+			{
+				memory.RAM.start = next;
+			}
+			switch (memoryMapEntry->type)
+			{
+				case MEM_DATA32:
+					*(memoryMapEntry->region.uint32) = (UINT32 *)next;
+					break;
+
+				default:
+					*(memoryMapEntry->region.uint8) = next;
+					break;
+			}
+			next += memoryMapEntry->size;
+			if ( (MEM_RAM == memoryMapEntry->type) &&
+				(memory.RAM.size < (next - memory.RAM.start)) )
+			{
+				memory.RAM.size = next - memory.RAM.start;
+			}
+		}
+		else
+		{
+			memory.all.size += memoryMapEntry->size;
+		}
+
+		i ++;
+		memoryMapEntry ++;
+	}
+
+	return 0;
+}
+
+static INT32 namcoLoadGameROMS(void)
+{
+	struct ROM_Load_Def *romEntry = machine.config->romLayoutTable;
+	UINT32 tableSize = machine.config->sizeOfRomLayoutTable;
+	UINT32 tempSize = machine.config->tempRomSize;
+	INT32 retVal = 1;
+
+	if (tempSize) tempRom = (UINT8 *)BurnMalloc(tempSize);
+
+	if ((NULL != tempRom) && (NULL != romEntry))
+	{
+		memset(tempRom, 0, tempSize);
+
+		retVal = 0;
+
+		for (UINT32 idx = 0; ((idx < tableSize) && (0 == retVal)); idx ++)
+		{
+			retVal = BurnLoadRom(*(romEntry->address) + romEntry->offset, idx, 1);
+			if ((0 == retVal) && (NULL != romEntry->postProcessing))
+				retVal = romEntry->postProcessing();
+
+			romEntry ++;
+		}
+
+		BurnFree(tempRom);
+	}
+
+	return retVal;
+}
+
+/* derived from the latest emulation contained in MAME
+ */
+static void namcoCustomReset(void)
+{
+	memset(&namcoCustomIC, 0, sizeof(struct NCustom_Def));
+}
+
+static void namco51xxReset(void)
+{
+	namcoCustomIC.n51xx.coinCreditDataCount = 0;
+
+	namcoCustomIC.n51xx.leftCoinPerCredit = 0;
+	namcoCustomIC.n51xx.leftCreditPerCoins = 0;
+	namcoCustomIC.n51xx.rightCoinPerCredit = 0;
+	namcoCustomIC.n51xx.rightCreditPerCoins = 0;
+	namcoCustomIC.n51xx.auxCoinPerCredit = 0;
+	namcoCustomIC.n51xx.auxCreditPerCoins = 0;
+
+	namcoCustomIC.n51xx.credits = 0;
+	namcoCustomIC.n51xx.leftCoinsInserted = 0;
+	namcoCustomIC.n51xx.rightCoinsInserted = 0;
+
+	namcoCustomIC.n51xx.startEnable = 0;
+
+	namcoCustomIC.n51xx.remapJoystick = 0;
+
+	input.ports[0].current.byte = 0xff;
+	input.ports[1].current.byte = 0xff;
+	input.ports[2].current.byte = 0xff;
+
+	input.ports[0].previous.byte = input.ports[0].current.byte;
+	input.ports[1].previous.byte = input.ports[1].current.byte;
+	input.ports[2].previous.byte = input.ports[2].current.byte;
+
+}
+
+/*
+ * joy.5 | joy.4 | toggle | in.0 | last.0
+ *   1   |   1   |    0   |   0  |  0     (released)
+ *   0   |   0   |    1   |   1  |  0     (just pressed)
+ *   0   |   1   |    0   |   1  |  1     (held)
+ *   1   |   1   |    1   |   0  |  1     (just released)
+ */
+static UINT8 updateJoyAndButtons(UINT16 offset, UINT8 jp)
+{
+	UINT8 portValue = input.ports[1].current.byte;
+
+	UINT8 joy = portValue & 0x0f;
+	if (namcoCustomIC.n51xx.remapJoystick) joy = namcoControls[joy];
+
+	UINT8 portLast = input.ports[1].previous.byte;
+
+	UINT8 buttonsValue = 0;
+
+	UINT8 buttonsDown = ~(portValue & 0xf0);
+	UINT8 buttonsLast = ~(portLast  & 0xf0);
+
+	UINT8 toggle = buttonsDown ^ buttonsLast;
+
+	switch (offset)
+	{
+		case 1:
+			{
+				/* fire */
+				buttonsValue  =  ((toggle & buttonsDown & 0x10)^0x10);
+				buttonsValue |= (((         buttonsDown & 0x10)^0x10) << 1);
+			}
+			break;
+
+		case 2:
+			{
+				buttonsDown <<= 1;
+				buttonsLast <<= 1;
+
+				toggle <<= 1;
+
+				/* fire */
+				buttonsValue  = (((toggle & buttonsDown & 0x20)^0x20)>>1);
+				buttonsValue |=  ((         buttonsDown & 0x20)^0x20);
+			}
+			break;
+
+		default:
+			break;
+	}
+
+	input.ports[offset].previous.byte = input.ports[offset].current.byte;
+
+	return (joy | buttonsValue);
+}
+
+static UINT8 namco51xxRead(UINT8 offset, UINT8 dummyDta)
+{
+	UINT8 retVal = 0xff;
+
+	switch (offset)
+	{
+		case 0:
+			{
+				if (0 == namcoCustomIC.n51xx.mode)
+				{
+					retVal = input.ports[0].current.byte;
+				}
+				else
+				{
+					UINT8 in = input.ports[0].current.byte;
+					UINT8 toggle = in ^ input.ports[0].previous.byte;
+
+					if (0 < namcoCustomIC.n51xx.leftCoinPerCredit)
+					{
+						if (99 >= namcoCustomIC.n51xx.credits)
+						{
+							if (in & toggle & 0x10)
+							{
+								namcoCustomIC.n51xx.leftCoinsInserted ++;
+								if (namcoCustomIC.n51xx.leftCoinsInserted >= namcoCustomIC.n51xx.leftCoinPerCredit)
+								{
+									namcoCustomIC.n51xx.credits += namcoCustomIC.n51xx.leftCreditPerCoins;
+									namcoCustomIC.n51xx.leftCoinsInserted -= namcoCustomIC.n51xx.leftCoinPerCredit;
+								}
+							}
+							if (in & toggle & 0x20)
+							{
+								namcoCustomIC.n51xx.rightCoinsInserted ++;
+								if (namcoCustomIC.n51xx.rightCoinsInserted >= namcoCustomIC.n51xx.rightCoinPerCredit)
+								{
+									namcoCustomIC.n51xx.credits += namcoCustomIC.n51xx.rightCreditPerCoins;
+									namcoCustomIC.n51xx.rightCoinsInserted -= namcoCustomIC.n51xx.rightCoinPerCredit;
+								}
+							}
+							if (in & toggle & 0x40)
+							{
+								namcoCustomIC.n51xx.credits ++;
+							}
+						}
+					}
+#ifndef FORCE_FREEPLAY
+					else
+#endif
+					{
+						namcoCustomIC.n51xx.credits = 100;
+					}
+
+					if (namcoCustomIC.n51xx.startEnable)
+					{
+						if (toggle & in & 0x04)
+						{
+							if (1 <= namcoCustomIC.n51xx.credits)
+							{
+								namcoCustomIC.n51xx.credits --;
+							}
+						}
+
+						else if (toggle & in & 0x08)
+						{
+							if (2 <= namcoCustomIC.n51xx.credits)
+							{
+								namcoCustomIC.n51xx.credits -= 2;
+							}
+						}
+					}
+
+					retVal = (namcoCustomIC.n51xx.credits / 10) * 16 + namcoCustomIC.n51xx.credits % 10;
+
+					if (~in & 0x80)
+					{
+						retVal = 0xbb;
+					}
+				}
+				input.ports[0].previous.byte = input.ports[0].current.byte;
+			}
+			break;
+
+		case 1:
+		case 2:
+			{
+				retVal = updateJoyAndButtons(offset, input.ports[offset].current.byte);
+			}
+			break;
+
+		default:
+			{
+			}
+			break;
+	}
+
+	return retVal;
+}
+
+static UINT8 namco50xxRead(UINT8 offset, UINT8 dummyDta)
+{
+	UINT8 retVal = 0;
+
+	if (3 == offset)
+	{
+		if ((0x80 == namcoCustomIC.n50xx.input) ||
+			(0x10 == namcoCustomIC.n50xx.input) )
+			retVal = 0x05;
+		else
+			retVal = 0x95;
+	}
+
+	return retVal;
+}
+
+
+static UINT8 namco53xxRead(UINT8 offset, UINT8 dummyDta)
+{
+	UINT8 retVal = 0xff;
+
+	if ( (0 == offset) || (1 == offset) )
+		retVal = input.dip[offset].byte;
+
+	return retVal;
+}
+
+static UINT8 namcoCustomICsReadDta(UINT16 offset)
+{
+	UINT8 retVal = 0xff;
+
+	struct Namco_Custom_RW_Entry *customRdEntry = machine.config->customRWTable;
+	if (NULL != customRdEntry)
+	{
+		while (NULL != customRdEntry->customRWFunc)
+		{
+			if (namcoCustomIC.n06xx.customCommand == customRdEntry->n06xxCmd)
+			{
+				retVal = customRdEntry->customRWFunc((UINT8)(offset & 0xff), 0);
+			}
+			customRdEntry ++;
+		}
+	}
+
+	return retVal;
+}
+
+static UINT8 namco50xxWrite(UINT8 offset, UINT8 dta)
+{
+	if (0 == offset)
+		namcoCustomIC.n50xx.input = dta;
+
+	return 0;
+}
+
+static UINT8 namco51xxWrite(UINT8 offset, UINT8 dta)
+{
+	dta &= 0x07;
+
+	if (namcoCustomIC.n51xx.coinCreditDataCount)
+	{
+		namcoCustomIC.n51xx.coinCreditDataIndex ++;
+
+		if (namcoCustomIC.n51xx.coinCreditDataIndex >= namcoCustomIC.n51xx.coinCreditDataCount)
+		{
+			namcoCustomIC.n51xx.coinCreditDataCount = 0;
+		}
+
+		switch (namcoCustomIC.n51xx.coinCreditDataIndex)
+		{
+			case 1:
+				namcoCustomIC.n51xx.leftCoinPerCredit = dta;
+				break;
+
+			case 2:
+				namcoCustomIC.n51xx.leftCreditPerCoins = dta;
+				break;
+
+			case 3:
+				namcoCustomIC.n51xx.rightCoinPerCredit = dta;
+				break;
+
+			case 4:
+				namcoCustomIC.n51xx.rightCreditPerCoins = dta;
+				break;
+
+			case 5:
+				namcoCustomIC.n51xx.auxCoinPerCredit = dta;
+				break;
+
+			case 6:
+				namcoCustomIC.n51xx.auxCreditPerCoins = dta;
+				break;
+
+			default:
+				break;
+		}
+	}
+	else
+	{
+		switch (dta)
+		{
+			case 0: // nop
+				break;
+
+			case 1:
+				switch (machine.game)
+				{
+					case NAMCO_XEVIOUS:
+						{
+							namcoCustomIC.n51xx.coinCreditDataCount = 6;
+							namcoCustomIC.n51xx.remapJoystick = 1;
+						}
+						break;
+
+					default:
+						{
+							namcoCustomIC.n51xx.coinCreditDataCount = 4;
+						}
+						break;
+				}
+				namcoCustomIC.n51xx.coinCreditDataIndex = 0;
+				break;
+
+			case 2:
+				namcoCustomIC.n51xx.mode = 1;
+				namcoCustomIC.n51xx.startEnable = 1;
+				break;
+
+			case 3:
+				namcoCustomIC.n51xx.remapJoystick = 0;
+				break;
+
+			case 4:
+				namcoCustomIC.n51xx.remapJoystick = 1;
+				break;
+
+			case 5:
+				memset(&namcoCustomIC.n51xx, 0, sizeof(struct N51XX_Def));
+				input.ports[0].previous.byte = input.ports[0].current.byte;
+				break;
+
+			default:
+				bprintf(PRINT_ERROR, _T("unknown 51XX command %02x\n"), dta);
+				break;
+		}
+	}
+
+	return 0;
+}
+
+#define n54xxDebug 0
+
+static INT32 n54xxCheckBuffer(UINT8 *n54xxBuffer, UINT32 bufferSize)
+{
+	INT32 retVal = -1;
+
+#if n54xxDebug
+	char bufCheck[32];
+#endif
+
+	struct N54XX_Sample_Info_Def *sampleEntry = machine.config->n54xxSampleList;
+
+	if (NULL != sampleEntry)
+	{
+		while (0 <= sampleEntry->sampleNo)
+		{
+			if (0 == memcmp(n54xxBuffer, sampleEntry->sampleTrigger, bufferSize) )
+			{
+				retVal = sampleEntry->sampleNo;
+			}
+#if n54xxDebug
+			sprintf(bufCheck, "%d, %d %02x,%02x,%02x,%02x : %02x,%02x,%02x,%02x",
+					retVal,
+					sampleEntry->sampleNo,
+					n54xxBuffer[0],
+					n54xxBuffer[1],
+					n54xxBuffer[2],
+					n54xxBuffer[3],
+					sampleEntry->sampleTrigger[0],
+					sampleEntry->sampleTrigger[1],
+					sampleEntry->sampleTrigger[2],
+					sampleEntry->sampleTrigger[3]
+				   );
+			bprintf(PRINT_NORMAL, _T("%S\n"), bufCheck);
+#endif
+			sampleEntry ++;
+		}
+#if n54xxDebug
+		bprintf(PRINT_NORMAL, _T("  %d (%d)\n"), retVal, sampleEntry->sampleNo);
+#endif
+	}
+
+	return retVal;
+}
+
+static UINT8 namco54xxWrite(UINT8 offset, UINT8 dta)
+{
+	if (namcoCustomIC.n54xx.fetch)
+	{
+		if (NULL != namcoCustomIC.n54xx.fetchDestination)
+			*(namcoCustomIC.n54xx.fetchDestination ++) = dta;
+
+		namcoCustomIC.n54xx.fetch --;
+	}
+	else
+	{
+		switch (dta & 0xf0)
+		{
+			case 0x00:
+				break;
+
+			case 0x10:	// output sound on pins 4-7 only
+				{
+					INT32 sampleNo = n54xxCheckBuffer(namcoCustomIC.n54xx.config1, NAMCO54XX_CFG1_SIZE);
+					if (0 <= sampleNo) BurnSamplePlay(sampleNo);
+				}
+				break;
+
+			case 0x20:	// output sound on pins 8-11 only
+				{
+					INT32 sampleNo = n54xxCheckBuffer(namcoCustomIC.n54xx.config2, NAMCO54XX_CFG2_SIZE);
+					if (0 <= sampleNo) BurnSamplePlay(sampleNo);
+				}
+				break;
+
+			case 0x30:
+				{
+					namcoCustomIC.n54xx.fetch = NAMCO54XX_CFG1_SIZE;
+					namcoCustomIC.n54xx.fetchDestination = namcoCustomIC.n54xx.config1;
+				}
+				break;
+
+			case 0x40:
+				{
+					namcoCustomIC.n54xx.fetch = NAMCO54XX_CFG2_SIZE;
+					namcoCustomIC.n54xx.fetchDestination = namcoCustomIC.n54xx.config2;
+				}
+				break;
+
+			case 0x50:	// output sound on pins 17-20 only
+				{
+					INT32 sampleNo = n54xxCheckBuffer(namcoCustomIC.n54xx.config3, NAMCO54XX_CFG3_SIZE);
+					if (0 <= sampleNo) BurnSamplePlay(sampleNo);
+				}
+				break;
+
+			case 0x60:
+				{
+					namcoCustomIC.n54xx.fetch = NAMCO54XX_CFG3_SIZE;
+					namcoCustomIC.n54xx.fetchDestination = namcoCustomIC.n54xx.config3;
+				}
+				break;
+
+			case 0x70:
+				{
+					// polepos
+					/* 0x7n = Screech sound. n = pitch (if 0 then no sound) */
+					/* followed by 0x60 command? */
+					if (0 == ( dta & 0x0f ))
+					{
+						//					if (sample_playing(1))
+						//						sample_stop(1);
+					}
+					else
+					{
+						//					INT32 freq = (INT32)( ( 44100.0f / 10.0f ) * (float)(Data & 0x0f) );
+
+						//					if (!sample_playing(1))
+						//						sample_start(1, 1, 1);
+						//					sample_set_freq(1, freq);
+					}
+				}
+				break;
+
+			default:
+				break;
+		}
+	}
+
+	return 0;
+}
+
+static void namcoCustomICsWriteDta(UINT16 offset, UINT8 dta)
+{
+	namcoCustomIC.n06xx.buffer[offset & 0x0f] = dta;
+
+	UINT8 retVal = 0x0;
+	struct Namco_Custom_RW_Entry *customWrEntry = machine.config->customRWTable;
+	if (NULL != customWrEntry)
+	{
+		while (NULL != customWrEntry->customRWFunc)
+		{
+			if (namcoCustomIC.n06xx.customCommand == customWrEntry->n06xxCmd)
+			{
+				retVal += customWrEntry->customRWFunc((UINT8)(offset & 0xff), dta);
+			}
+			customWrEntry ++;
+		}
+	}
+}
+
+static UINT8 namcoCustomICsReadCmd(UINT16 offset)
+{
+	return namcoCustomIC.n06xx.customCommand;
+}
+
+static void namcoCustomICsWriteCmd(UINT16 offset, UINT8 dta)
+{
+	namcoCustomIC.n06xx.customCommand = dta;
+	namcoCustomIC.n06xx.CPU1FireNMI = 1;
+
+	switch (namcoCustomIC.n06xx.customCommand)
+	{
+		case 0x10:
+			{
+				namcoCustomIC.n06xx.CPU1FireNMI = 0;
+			}
+			break;
+
+		default:
+			break;
+	}
+}
+
+static UINT8 namcoZ80ReadDip(UINT16 offset)
+{
+	UINT8 retVal = input.dip[1].bits.bit[offset] | input.dip[0].bits.bit[offset];
+
+	return retVal;
+}
+
+static UINT8 __fastcall namcoZ80ProgRead(UINT16 addr)
+{
+	struct CPU_Rd_Table *rdEntry = machine.config->rdAddrList;
+	UINT8 dta = 0;
+
+	if (NULL != rdEntry)
+	{
+		while (NULL != rdEntry->readFunc)
+		{
+			if ( (addr >= rdEntry->startAddr) &&
+				(addr <= rdEntry->endAddr)      )
+			{
+				dta = rdEntry->readFunc(addr - rdEntry->startAddr);
+			}
+			rdEntry ++;
+		}
+	}
+
+	return dta;
+}
+
+static void namcoZ80WriteSound(UINT16 Offset, UINT8 dta)
+{
+	NamcoSoundWrite(Offset, dta);
+}
+
+static void namcoZ80WriteCPU1Irq(UINT16 Offset, UINT8 dta)
+{
+	cpus.CPU[CPU1].fireIRQ = dta & 0x01;
+	if (!cpus.CPU[CPU1].fireIRQ)
+	{
+		INT32 nActive = ZetGetActive();
+		ZetClose();
+		ZetOpen(CPU1);
+		ZetSetIRQLine(0, CPU_IRQSTATUS_NONE);
+		ZetClose();
+		ZetOpen(nActive);
+	}
+
+}
+
+static void namcoZ80WriteCPU2Irq(UINT16 Offset, UINT8 dta)
+{
+	cpus.CPU[CPU2].fireIRQ = dta & 0x01;
+	if (!cpus.CPU[CPU2].fireIRQ)
+	{
+		INT32 nActive = ZetGetActive();
+		ZetClose();
+		ZetOpen(CPU2);
+		ZetSetIRQLine(0, CPU_IRQSTATUS_NONE);
+		ZetClose();
+		ZetOpen(nActive);
+	}
+
+}
+
+static void namcoZ80WriteCPU3Irq(UINT16 Offset, UINT8 dta)
+{
+	cpus.CPU[CPU3].fireIRQ = !(dta & 0x01);
+
+}
+
+static void namcoZ80WriteCPUReset(UINT16 Offset, UINT8 dta)
+{
+	if (!(dta & 0x01))
+	{
+		INT32 nActive = ZetGetActive();
+		ZetClose();
+		ZetOpen(CPU2);
+		ZetReset();
+		ZetClose();
+		ZetOpen(CPU3);
+		ZetReset();
+		ZetClose();
+		ZetOpen(nActive);
+		cpus.CPU[CPU2].halt = 1;
+		cpus.CPU[CPU3].halt = 1;
+		namcoCustomReset();
+		namco51xxReset();
+		return;
+	}
+	else
+	{
+		cpus.CPU[CPU2].halt = 0;
+		cpus.CPU[CPU3].halt = 0;
+	}
+}
+
+static void namcoZ80WriteFlipScreen(UINT16 offset, UINT8 dta)
+{
+	machine.flipScreen = dta & 0x01;
+}
+
+static void __fastcall namcoZ80ProgWrite(UINT16 addr, UINT8 dta)
+{
+	struct CPU_Wr_Table *wrEntry = machine.config->wrAddrList;
+
+	if (NULL != wrEntry)
+	{
+		while (NULL != wrEntry->writeFunc)
+		{
+			if ( (addr >= wrEntry->startAddr) &&
+				(addr <= wrEntry->endAddr)      )
+			{
+				wrEntry->writeFunc(addr - wrEntry->startAddr, dta);
+			}
+
+			wrEntry ++;
+		}
+	}
+}
+
+static tilemap_scan ( namco )
+{
+	if ((col - 2) & 0x20)
+	{
+		return (row + 2 + (((col - 2) & 0x1f) << 5));
+	}
+
+	return col - 2 + ((row + 2) << 5);
+}
+
+static void namcoRenderSprites(void)
+{
+	struct Namco_Sprite_Params spriteParams;
+
+	for (INT32 offset = 0; offset < 0x80; offset += 2)
+	{
+		if (machine.config->getSpriteParams(&spriteParams, offset))
+		{
+			INT32 spriteRows = ((spriteParams.flags & ySize) != 0);
+			INT32 spriteCols = ((spriteParams.flags & xSize) != 0);
+
+			for (INT32 y = 0; y <= spriteRows; y ++)
+			{
+				for (INT32 x = 0; x <= spriteCols; x ++)
+				{
+					INT32 code = spriteParams.sprite;
+					if (spriteRows || spriteCols)
+						code += ((y * 2 + x) ^ (spriteParams.flags & orient));
+					INT32 xPos = spriteParams.xStart + spriteParams.xStep * x;
+					INT32 yPos = spriteParams.yStart + spriteParams.yStep * y;
+
+					if ((xPos < -15) || (xPos >= nScreenWidth) ) continue;
+					if ((yPos < -15) || (yPos >= nScreenHeight)) continue;
+
+					switch (spriteParams.flags & orient)
+					{
+						case 3:
+							Render16x16Tile_Mask_FlipXY_Clip(
+															 pTransDraw,
+															 code,
+															 xPos, yPos,
+															 spriteParams.colour,
+															 spriteParams.paletteBits,
+															 0,
+															 spriteParams.paletteOffset,
+															 graphics.sprites
+															);
+							break;
+						case 2:
+							Render16x16Tile_Mask_FlipY_Clip(
+															pTransDraw,
+															code,
+															xPos, yPos,
+															spriteParams.colour,
+															spriteParams.paletteBits,
+															0,
+															spriteParams.paletteOffset,
+															graphics.sprites
+														   );
+							break;
+						case 1:
+							Render16x16Tile_Mask_FlipX_Clip(
+															pTransDraw,
+															code,
+															xPos, yPos,
+															spriteParams.colour,
+															spriteParams.paletteBits,
+															0,
+															spriteParams.paletteOffset,
+															graphics.sprites
+														   );
+							break;
+						case 0:
+						default:
+							Render16x16Tile_Mask_Clip(
+													  pTransDraw,
+													  code,
+													  xPos, yPos,
+													  spriteParams.colour,
+													  spriteParams.paletteBits,
+													  0,
+													  spriteParams.paletteOffset,
+													  graphics.sprites
+													 );
+							break;
+					}
+				}
+			}
+		}
+	}
+}
+
+static INT32 DrvExit(void)
+{
+	GenericTilesExit();
+
+	NamcoSoundExit();
+	BurnSampleExit();
+
+	ZetExit();
+
+	earom_exit();
+
+	machineReset();
+
+	BurnFree(memory.all.start);
+
+	machine.game = NAMCO_GALAGA;
+	machine.starsInitted = 0;
+
+	return 0;
+}
+
+static void DrvMakeInputs(void)
+{
+	struct InputSignal_Def *currentPort0 = &input.ports[0].current;
+	struct InputSignal_Def *currentPort1 = &input.ports[1].current;
+	struct InputSignal_Def *currentPort2 = &input.ports[2].current;
+
+	// Reset Inputs
+	currentPort0->byte = 0xff;
+	currentPort1->byte = 0xff;
+	currentPort2->byte = 0xff;
+
+	switch (machine.game)
+	{
+		case NAMCO_XEVIOUS:
+			// map blaster inputs from ports to dip switches
+			input.dip[0].byte |= 0x11;
+			if (currentPort1->bits.bit[6]) input.dip[0].byte &= 0xFE;
+			if (currentPort2->bits.bit[6]) input.dip[0].byte &= 0xEF;
+			break;
+
+		default:
+			break;
+	}
+
+	// Compile Digital Inputs
+	for (INT32 i = 0; i < 8; i ++)
+	{
+		currentPort0->byte -= (currentPort0->bits.bit[i] & 1) << i;
+		currentPort1->byte -= (currentPort1->bits.bit[i] & 1) << i;
+		currentPort2->byte -= (currentPort2->bits.bit[i] & 1) << i;
+
+		input.dip[0].bits.bit[i] = ((input.dip[0].byte >> i) & 1) << 0;
+		input.dip[1].bits.bit[i] = ((input.dip[1].byte >> i) & 1) << 1;
+	}
+}
+
+static INT32 DrvDraw(void)
+{
+	BurnTransferClear();
+
+	if (NULL != machine.config->drawLayerTable)
+	{
+		for (UINT32 drawLayer = 0; drawLayer < machine.config->drawTableSize; drawLayer ++)
+		{
+			machine.config->drawLayerTable[drawLayer]();
+		}
+
+		BurnTransferCopy(graphics.palette);
+
+		return 0;
+	}
+	return 1;
+}
+
+static INT32 DrvFrame(void)
+{
+	if (input.reset)
+	{
+		machine.config->reset();
+	}
+
+	DrvMakeInputs();
+
+	INT32 nInterleave = 400;
+	INT32 nCyclesTotal[3];
+	INT32 nCyclesDone[3] = { 0, 0, 0 };
+
+	nCyclesTotal[0] = (18432000 / 6) / 60;
+	nCyclesTotal[1] = (18432000 / 6) / 60;
+	nCyclesTotal[2] = (18432000 / 6) / 60;
+
+	ZetNewFrame();
+
+	for (INT32 i = 0; i < nInterleave; i++)
+	{
+		ZetOpen(CPU1);
+		CPU_RUN(0, Zet);
+		if (i == (nInterleave-1) && cpus.CPU[CPU1].fireIRQ)
+		{
+			ZetSetIRQLine(0, CPU_IRQSTATUS_HOLD);
+		}
+		if ( (9 == (i % 10)) && namcoCustomIC.n06xx.CPU1FireNMI )
+		{
+			ZetNmi();
+		}
+		ZetClose();
+
+		if (!cpus.CPU[CPU2].halt)
+		{
+			ZetOpen(CPU2);
+			CPU_RUN(1, Zet);
+			if (i == (nInterleave-1) && cpus.CPU[CPU2].fireIRQ)
+			{
+				ZetSetIRQLine(0, CPU_IRQSTATUS_HOLD);
+			}
+			ZetClose();
+		}
+
+		if (!cpus.CPU[CPU3].halt)
+		{
+			ZetOpen(CPU3);
+			CPU_RUN(2, Zet);
+			if ( ((i == ((64 + 000) * nInterleave) / 272) ||
+				  (i == ((64 + 128) * nInterleave) / 272))   && cpus.CPU[CPU3].fireIRQ)
+			{
+				ZetNmi();
+			}
+			ZetClose();
+		}
+	}
+
+	if (pBurnSoundOut)
+	{
+		NamcoSoundUpdate(pBurnSoundOut, nBurnSoundLen);
+		BurnSampleRender(pBurnSoundOut, nBurnSoundLen);
+	}
+
+	if (pBurnDraw)
+		BurnDrvRedraw();
+
+	return 0;
+}
+
+static INT32 DrvScan(INT32 nAction, INT32 *pnMin)
+{
+	struct BurnArea ba;
+
+	// Return minimum compatible version
+	if (pnMin != NULL)
+	{
+		*pnMin = 0x029737;
+	}
+
+	if (nAction & ACB_MEMORY_RAM)
+	{
+		memset(&ba, 0, sizeof(ba));
+		ba.Data	  = memory.RAM.start;
+		ba.nLen	  = memory.RAM.size;
+		ba.szName = "All Ram";
+		BurnAcb(&ba);
+	}
+
+	if (nAction & ACB_DRIVER_DATA) {
+		ZetScan(nAction);			// Scan Z80
+
+		NamcoSoundScan(nAction, pnMin);
+		BurnSampleScan(nAction, pnMin);
+
+		// Scan critical driver variables
+		SCAN_VAR(cpus.CPU[CPU1].fireIRQ);
+		SCAN_VAR(cpus.CPU[CPU2].fireIRQ);
+		SCAN_VAR(cpus.CPU[CPU3].fireIRQ);
+		SCAN_VAR(cpus.CPU[CPU2].halt);
+		SCAN_VAR(cpus.CPU[CPU3].halt);
+		SCAN_VAR(machine.flipScreen);
+		SCAN_VAR(namcoCustomIC.n06xx.customCommand);
+		SCAN_VAR(namcoCustomIC.n06xx.CPU1FireNMI);
+		SCAN_VAR(namcoCustomIC.n51xx.mode);
+		SCAN_VAR(namcoCustomIC.n51xx.credits);
+		SCAN_VAR(namcoCustomIC.n51xx.leftCoinPerCredit);
+		SCAN_VAR(namcoCustomIC.n51xx.leftCreditPerCoins);
+		SCAN_VAR(namcoCustomIC.n51xx.rightCoinPerCredit);
+		SCAN_VAR(namcoCustomIC.n51xx.rightCreditPerCoins);
+		SCAN_VAR(namcoCustomIC.n51xx.auxCoinPerCredit);
+		SCAN_VAR(namcoCustomIC.n51xx.auxCreditPerCoins);
+		SCAN_VAR(namcoCustomIC.n06xx.buffer);
+
+		SCAN_VAR(input.ports);
+
+		SCAN_VAR(namcoCustomIC.n54xx.fetch);
+		SCAN_VAR(namcoCustomIC.n54xx.fetchDestination);
+		SCAN_VAR(namcoCustomIC.n54xx.config1);
+		SCAN_VAR(namcoCustomIC.n54xx.config2);
+		SCAN_VAR(namcoCustomIC.n54xx.config3);
+	}
+
+	return 0;
+}
+
+/* === Galaga === */
+
+static struct BurnInputInfo GalagaInputList[] =
+{
+	{"Start 1"           , BIT_DIGITAL  , &input.ports[0].current.bits.bit[2], "p1 start"  },
+	{"Start 2"           , BIT_DIGITAL  , &input.ports[0].current.bits.bit[3], "p2 start"  },
+	{"Coin 1"            , BIT_DIGITAL  , &input.ports[0].current.bits.bit[4], "p1 coin"   },
+	{"Coin 2"            , BIT_DIGITAL  , &input.ports[0].current.bits.bit[5], "p2 coin"   },
+
+	{"Left"              , BIT_DIGITAL  , &input.ports[1].current.bits.bit[3], "p1 left"   },
+	{"Right"             , BIT_DIGITAL  , &input.ports[1].current.bits.bit[1], "p1 right"  },
+	{"Fire 1"            , BIT_DIGITAL  , &input.ports[1].current.bits.bit[4], "p1 fire 1" },
+
+	{"Left (Cocktail)"   , BIT_DIGITAL  , &input.ports[2].current.bits.bit[3], "p2 left"   },
+	{"Right (Cocktail)"  , BIT_DIGITAL  , &input.ports[2].current.bits.bit[1], "p2 right"  },
+	{"Fire 1 (Cocktail)" , BIT_DIGITAL  , &input.ports[2].current.bits.bit[4], "p2 fire 1" },
+
+	{"Reset"             , BIT_DIGITAL  , &input.reset,                        "reset"     },
+	{"Service"           , BIT_DIGITAL  , &input.ports[0].current.bits.bit[6], "service"   },
+	{"Dip 1"             , BIT_DIPSWITCH, &input.dip[0].byte,                  "dip"       },
+	{"Dip 2"             , BIT_DIPSWITCH, &input.dip[1].byte,                  "dip"       },
+};
+
+STDINPUTINFO(Galaga)
+
+#define GALAGA_NUM_OF_DIPSWITCHES      2
+
+static struct BurnDIPInfo GalagaDIPList[]=
+{
+	// offset
+	{  0x0b,    0xf0,    0x01,    0x01,       NULL                     },
+
+	// Default Values
+	// nOffset, nID,     nMask,   nDefault,   NULL
+	{  0x00,    0xff,    0x01,    0x01,       NULL                     },
+	{  0x01,    0xff,    0xff,    0x97,       NULL                     },
+	{  0x02,    0xff,    0xbf,    0xb7,       NULL                     },
+
+	// Service Switch
+	// x,       DIP_GRP, x,       OptionCnt,  szTitle
+	{  0,       0xfe,    0,       2,          "Service Mode"           },
+	// nInput,  nFlags,  nMask,   nSetting,   szText
+	{  0x00,    0x01,    0x01,    0x01,       "Off"                    },
+	{  0x00,    0x01,    0x01,    0x00,       "On"                     },
+
+	// Dip 1
+	// x,       DIP_GRP, x,       OptionCnt,  szTitle
+	{  0,       0xfe,    0,       8,          "Coinage"                },
+	// nInput,  nFlags,  nMask,   nSetting,   szText
+	{  0x01,    0x01,    0x07,    0x04,       "4 Coins 1 Play"         },
+	{  0x01,    0x01,    0x07,    0x02,       "3 Coins 1 Play"         },
+	{  0x01,    0x01,    0x07,    0x06,       "2 Coins 1 Play"         },
+	{  0x01,    0x01,    0x07,    0x07,       "1 Coin  1 Play"         },
+	{  0x01,    0x01,    0x07,    0x01,       "2 Coins 3 Plays"        },
+	{  0x01,    0x01,    0x07,    0x03,       "1 Coin  2 Plays"        },
+	{  0x01,    0x01,    0x07,    0x05,       "1 Coin  3 Plays"        },
+	{  0x01,    0x01,    0x07,    0x00,       "Freeplay"               },
+
+	// x,       DIP_GRP, x,       OptionCnt,  szTitle
+	{  0,       0xfe,    0,       8,          "Bonus Life"             },
+	// nInput,  nFlags,  nMask,   nSetting,   szText
+	{  0x01,    0x01,    0x38,    0x20,       "20k  60k  60k"          },
+	{  0x01,    0x01,    0x38,    0x18,       "20k  60k"               },
+	{  0x01,    0x01,    0x38,    0x10,       "20k  70k  70k"          },
+	{  0x01,    0x01,    0x38,    0x30,       "20k  80k  80k"          },
+	{  0x01,    0x01,    0x38,    0x38,       "30k  80k"               },
+	{  0x01,    0x01,    0x38,    0x08,       "30k 100k 100k"          },
+	{  0x01,    0x01,    0x38,    0x28,       "30k 120k 120k"          },
+	{  0x01,    0x01,    0x38,    0x00,       "None"                   },
+
+	// x,       DIP_GRP, x,       OptionCnt,  szTitle
+	{  0,       0xfe,    0,       4,          "Lives"                  },
+	// nInput,  nFlags,  nMask,   nSetting,   szText
+	{  0x01,    0x01,    0xc0,    0x00,       "2"                      },
+	{  0x01,    0x01,    0xc0,    0x80,       "3"                      },
+	{  0x01,    0x01,    0xc0,    0x40,       "4"                      },
+	{  0x01,    0x01,    0xc0,    0xc0,       "5"                      },
+
+	// Dip 2
+	// x,       DIP_GRP, x,       OptionCnt,  szTitle
+	{  0,       0xfe,    0,       4,          "Difficulty"             },
+	// nInput,  nFlags,  nMask,   nSetting,   szText
+	{  0x02,    0x01,    0x03,    0x03,       "Easy"                   },
+	{  0x02,    0x01,    0x03,    0x00,       "Medium"                 },
+	{  0x02,    0x01,    0x03,    0x01,       "Hard"                   },
+	{  0x02,    0x01,    0x03,    0x02,       "Hardest"                },
+
+	// x,       DIP_GRP, x,       OptionCnt,  szTitle
+	{  0,       0xfe,    0,       2,          "Demo Sounds"            },
+	// nInput,  nFlags,  nMask,   nSetting,   szText
+	{  0x02,    0x01,    0x08,    0x08,       "Off"                    },
+	{  0x02,    0x01,    0x08,    0x00,       "On"                     },
+
+	// x,       DIP_GRP, x,       OptionCnt,  szTitle
+	{  0,       0xfe,    0,       2,          "Freeze"                 },
+	// nInput,  nFlags,  nMask,   nSetting,   szText
+	{  0x02,    0x01,    0x10,    0x10,       "Off"                    },
+	{  0x02,    0x01,    0x10,    0x00,       "On"                     },
+
+	// x,       DIP_GRP, x,       OptionCnt,  szTitle
+	{  0,       0xfe,    0,       2,          "Rack Test"              },
+	// nInput,  nFlags,  nMask,   nSetting,   szText
+	{  0x02,    0x01,    0x20,    0x20,       "Off"                    },
+	{  0x02,    0x01,    0x20,    0x00,       "On"                     },
+
+	// x,       DIP_GRP, x,       OptionCnt,  szTitle
+	{  0,       0xfe,    0,       2,          "Cabinet"                },
+	// nInput,  nFlags,  nMask,   nSetting,   szText
+	{  0x02,    0x01,    0x80,    0x80,       "Upright"                },
+	{  0x02,    0x01,    0x80,    0x00,       "Cocktail"               },
+};
+
+STDDIPINFO(Galaga)
+
+static struct BurnDIPInfo GalagamwDIPList[]=
+{
+	// Offset
+	{  0x0b,    0xf0,    0x01,    0x01,       NULL                     },
+
+	// Default Values
+	// nOffset, nID,     nMask,   nDefault,   NULL
+	{  0x00,    0xff,    0x01,    0x01,       NULL                     },
+	{  0x01,    0xff,    0xff,    0x97,       NULL                     },
+	{  0x02,    0xff,    0xff,    0xf7,       NULL                     },
+
+	// Service Switch
+	// x,       DIP_GRP, x,       OptionCnt,  szTitle
+	{  0,       0xfe,    0,       2,          "Service Mode"           },
+	// nInput,  nFlags,  nMask,   nSetting,   szText
+	{  0x00,    0x01,    0x01,    0x01,       "Off"                    },
+	{  0x00,    0x01,    0x01,    0x00,       "On"                     },
+
+	// Dip 1
+	// x,       DIP_GRP, x,       OptionCnt,  szTitle
+	{  0,       0xfe,    0,       8,          "Coinage"                },
+	// nInput,  nFlags,  nMask,   nSetting,   szText
+	{  0x01,    0x01,    0x07,    0x04,       "4 Coins 1 Play"         },
+	{  0x01,    0x01,    0x07,    0x02,       "3 Coins 1 Play"         },
+	{  0x01,    0x01,    0x07,    0x06,       "2 Coins 1 Play"         },
+	{  0x01,    0x01,    0x07,    0x07,       "1 Coin  1 Play"         },
+	{  0x01,    0x01,    0x07,    0x01,       "2 Coins 3 Plays"        },
+	{  0x01,    0x01,    0x07,    0x03,       "1 Coin  2 Plays"        },
+	{  0x01,    0x01,    0x07,    0x05,       "1 Coin  3 Plays"        },
+	{  0x01,    0x01,    0x07,    0x00,       "Freeplay"               },
+
+	// x,       DIP_GRP, x,       OptionCnt,  szTitle
+	{  0,       0xfe,    0,       8,          "Bonus Life"             },
+	// nInput,  nFlags,  nMask,   nSetting,   szText
+	{  0x01,    0x01,    0x38,    0x20,       "20k  60k  60k"          },
+	{  0x01,    0x01,    0x38,    0x18,       "20k  60k"               },
+	{  0x01,    0x01,    0x38,    0x10,       "20k  70k  70k"          },
+	{  0x01,    0x01,    0x38,    0x30,       "20k  80k  80k"          },
+	{  0x01,    0x01,    0x38,    0x38,       "30k  80k"               },
+	{  0x01,    0x01,    0x38,    0x08,       "30k 100k 100k"          },
+	{  0x01,    0x01,    0x38,    0x28,       "30k 120k 120k"          },
+	{  0x01,    0x01,    0x38,    0x00,       "None"                   },
+
+	// x,       DIP_GRP, x,       OptionCnt,  szTitle
+	{  0,       0xfe,    0,       4,          "Lives"                  },
+	// nInput,  nFlags,  nMask,   nSetting,   szText
+	{  0x01,    0x01,    0xc0,    0x00,       "2"                      },
+	{  0x01,    0x01,    0xc0,    0x80,       "3"                      },
+	{  0x01,    0x01,    0xc0,    0x40,       "4"                      },
+	{  0x01,    0x01,    0xc0,    0xc0,       "5"                      },
+
+	// Dip 2
+	// x,       DIP_GRP, x,       OptionCnt,  szTitle
+	{  0,       0xfe,    0,       2,          "2 Credits Game"         },
+	// nInput,  nFlags,  nMask,   nSetting,   szText
+	{  0x02,    0x01,    0x01,    0x00,       "1 Player"               },
+	{  0x02,    0x01,    0x01,    0x01,       "2 Players"              },
+
+	// x,       DIP_GRP, x,       OptionCnt,  szTitle
+	{  0,       0xfe,    0,       4,          "Difficulty"             },
+	// nInput,  nFlags,  nMask,   nSetting,   szText
+	{  0x02,    0x01,    0x06,    0x06,       "Easy"                   },
+	{  0x02,    0x01,    0x06,    0x00,       "Medium"                 },
+	{  0x02,    0x01,    0x06,    0x02,       "Hard"                   },
+	{  0x02,    0x01,    0x06,    0x04,       "Hardest"                },
+
+	// x,       DIP_GRP, x,       OptionCnt,  szTitle
+	{  0,       0xfe,    0,       2,          "Demo Sounds"            },
+	// nInput,  nFlags,  nMask,   nSetting,   szText
+	{  0x02,    0x01,    0x08,    0x08,       "Off"                    },
+	{  0x02,    0x01,    0x08,    0x00,       "On"                     },
+
+	// x,       DIP_GRP, x,       OptionCnt,  szTitle
+	{  0,       0xfe,    0,       2,          "Freeze"                 },
+	// nInput,  nFlags,  nMask,   nSetting,   szText
+	{  0x02,    0x01,    0x10,    0x10,       "Off"                    },
+	{  0x02,    0x01,    0x10,    0x00,       "On"                     },
+
+	// x,       DIP_GRP, x,       OptionCnt,  szTitle
+	{  0,       0xfe,    0,       2,          "Rack Test"              },
+	// nInput,  nFlags,  nMask,   nSetting,   szText
+	{  0x02,    0x01,    0x20,    0x20,       "Off"                    },
+	{  0x02,    0x01,    0x20,    0x00,       "On"                     },
+
+	// x,       DIP_GRP, x,       OptionCnt,  szTitle
+	{  0,       0xfe,    0,       2,          "Cabinet"                },
+	// nInput,  nFlags,  nMask,   nSetting,   szText
+	{  0x02,    0x01,    0x80,    0x80,       "Upright"                },
+	{  0x02,    0x01,    0x80,    0x00,       "Cocktail"               },
+};
+
+STDDIPINFO(Galagamw)
+
+static struct BurnRomInfo GalagaRomDesc[] = {
+	{ "gg1_1b.3p",     0x01000, 0xab036c9f, BRF_ESS | BRF_PRG   }, //  0	Z80 #1 Program Code
+	{ "gg1_2b.3m",     0x01000, 0xd9232240, BRF_ESS | BRF_PRG   }, //	 1
+	{ "gg1_3.2m",      0x01000, 0x753ce503, BRF_ESS | BRF_PRG   }, //	 2
+	{ "gg1_4b.2l",     0x01000, 0x499fcc76, BRF_ESS | BRF_PRG   }, //	 3
+
+	{ "gg1_5b.3f",     0x01000, 0xbb5caae3, BRF_ESS | BRF_PRG   }, //  4	Z80 #2 Program Code
+
+	{ "gg1_7b.2c",     0x01000, 0xd016686b, BRF_ESS | BRF_PRG   }, //  5	Z80 #3 Program Code
+
+	{ "gg1_9.4l",      0x01000, 0x58b2f47c, BRF_GRA             },	//  6	Characters
+
+	{ "gg1_11.4d",     0x01000, 0xad447c80, BRF_GRA             },	//  7	Sprites
+	{ "gg1_10.4f",     0x01000, 0xdd6f1afc, BRF_GRA             },	//  8
+
+	{ "prom-5.5n",     0x00020, 0x54603c6b, BRF_GRA             },	//  9	PROMs
+	{ "prom-4.2n",     0x00100, 0x59b6edab, BRF_GRA             },	// 10
+	{ "prom-3.1c",     0x00100, 0x4a04bb6b, BRF_GRA             },	// 11
+	{ "prom-1.1d",     0x00100, 0x7a2815b4, BRF_GRA             },	// 12
+	{ "prom-2.5c",     0x00100, 0x77245b66, BRF_GRA             },	// 13
+};
+
+STD_ROM_PICK(Galaga)
+STD_ROM_FN(Galaga)
+
+static struct BurnRomInfo GalagaoRomDesc[] = {
+	{ "gg1-1.3p",      0x01000, 0xa3a0f743, BRF_ESS | BRF_PRG   }, //  0	Z80 #1 Program Code
+	{ "gg1-2.3m",      0x01000, 0x43bb0d5c, BRF_ESS | BRF_PRG   }, //	 1
+	{ "gg1-3.2m",      0x01000, 0x753ce503, BRF_ESS | BRF_PRG   }, //	 2
+	{ "gg1-4.2l",      0x01000, 0x83874442, BRF_ESS | BRF_PRG   }, //	 3
+
+	{ "gg1-5.3f",      0x01000, 0x3102fccd, BRF_ESS | BRF_PRG   }, //  4	Z80 #2 Program Code
+
+	{ "gg1-7.2c",      0x01000, 0x8995088d, BRF_ESS | BRF_PRG   }, //  5	Z80 #3 Program Code
+
+	{ "gg1-9.4l",      0x01000, 0x58b2f47c, BRF_GRA             },	//  6	Characters
+
+	{ "gg1-11.4d",     0x01000, 0xad447c80, BRF_GRA             },	//  7	Sprites
+	{ "gg1-10.4f",     0x01000, 0xdd6f1afc, BRF_GRA             }, //  8
+
+	{ "prom-5.5n",     0x00020, 0x54603c6b, BRF_GRA             },	//  9	PROMs
+	{ "prom-4.2n",     0x00100, 0x59b6edab, BRF_GRA             },	// 10
+	{ "prom-3.1c",     0x00100, 0x4a04bb6b, BRF_GRA             },	// 11
+	{ "prom-1.1d",     0x00100, 0x7a2815b4, BRF_GRA             },	// 12
+	{ "prom-2.5c",     0x00100, 0x77245b66, BRF_GRA             },	// 13
+};
+
+STD_ROM_PICK(Galagao)
+STD_ROM_FN(Galagao)
+
+static struct BurnRomInfo GalagamwRomDesc[] = {
+	{ "3200a.bin",     0x01000, 0x3ef0b053, BRF_ESS | BRF_PRG   }, //  0	Z80 #1 Program Code
+	{ "3300b.bin",     0x01000, 0x1b280831, BRF_ESS | BRF_PRG   }, //	 1
+	{ "3400c.bin",     0x01000, 0x16233d33, BRF_ESS | BRF_PRG   }, //	 2
+	{ "3500d.bin",     0x01000, 0x0aaf5c23, BRF_ESS | BRF_PRG   }, //	 3
+
+	{ "3600e.bin",     0x01000, 0xbc556e76, BRF_ESS | BRF_PRG   }, //  4	Z80 #2 Program Code
+
+	{ "3700g.bin",     0x01000, 0xb07f0aa4, BRF_ESS | BRF_PRG   }, //  5	Z80 #3 Program Code
+
+	{ "2600j.bin",     0x01000, 0x58b2f47c, BRF_GRA             },	//  6	Characters
+
+	{ "2800l.bin",     0x01000, 0xad447c80, BRF_GRA             },	//  7	Sprites
+	{ "2700k.bin",     0x01000, 0xdd6f1afc, BRF_GRA             },	//  8
+
+	{ "prom-5.5n",     0x00020, 0x54603c6b, BRF_GRA             },	//  9	PROMs
+	{ "prom-4.2n",     0x00100, 0x59b6edab, BRF_GRA             },	// 10
+	{ "prom-3.1c",     0x00100, 0x4a04bb6b, BRF_GRA             },	// 11
+	{ "prom-1.1d",     0x00100, 0x7a2815b4, BRF_GRA             },	// 12
+	{ "prom-2.5c",     0x00100, 0x77245b66, BRF_GRA             },	// 13
+};
+
+STD_ROM_PICK(Galagamw)
+STD_ROM_FN(Galagamw)
+
+static struct BurnRomInfo GalagamfRomDesc[] = {
+	{ "3200a.bin",     0x01000, 0x3ef0b053, BRF_ESS | BRF_PRG   }, //  0	Z80 #1 Program Code
+	{ "3300b.bin",     0x01000, 0x1b280831, BRF_ESS | BRF_PRG   }, //	 1
+	{ "3400c.bin",     0x01000, 0x16233d33, BRF_ESS | BRF_PRG   }, //	 2
+	{ "3500d.bin",     0x01000, 0x0aaf5c23, BRF_ESS | BRF_PRG   }, //	 3
+
+	{ "3600fast.bin",  0x01000, 0x23d586e5, BRF_ESS | BRF_PRG   }, //  4	Z80 #2 Program Code
+
+	{ "3700g.bin",     0x01000, 0xb07f0aa4, BRF_ESS | BRF_PRG   }, //  5	Z80 #3 Program Code
+
+	{ "2600j.bin",     0x01000, 0x58b2f47c, BRF_GRA             },	//  6	Characters
+
+	{ "2800l.bin",     0x01000, 0xad447c80, BRF_GRA             },	//  7	Sprites
+	{ "2700k.bin",     0x01000, 0xdd6f1afc, BRF_GRA             },	//  8
+
+	{ "prom-5.5n",     0x00020, 0x54603c6b, BRF_GRA             },	//  9	PROMs
+	{ "prom-4.2n",     0x00100, 0x59b6edab, BRF_GRA             },	// 10
+	{ "prom-3.1c",     0x00100, 0x4a04bb6b, BRF_GRA             },	// 11
+	{ "prom-1.1d",     0x00100, 0x7a2815b4, BRF_GRA             },	// 12
+	{ "prom-2.5c",     0x00100, 0x77245b66, BRF_GRA             },	// 13
+};
+
+STD_ROM_PICK(Galagamf)
+STD_ROM_FN(Galagamf)
+
+static struct BurnRomInfo GalagamkRomDesc[] = {
+	{ "mk2-1",         0x01000, 0x23cea1e2, BRF_ESS | BRF_PRG   }, //  0	Z80 #1 Program Code
+	{ "mk2-2",         0x01000, 0x89695b1a, BRF_ESS | BRF_PRG   }, //	 1
+	{ "3400c.bin",     0x01000, 0x16233d33, BRF_ESS | BRF_PRG   }, //	 2
+	{ "mk2-4",         0x01000, 0x24b767f5, BRF_ESS | BRF_PRG   }, //	 3
+
+	{ "gg1-5.3f",      0x01000, 0x3102fccd, BRF_ESS | BRF_PRG   }, //  4	Z80 #2 Program Code
+
+	{ "gg1-7b.2c",     0x01000, 0xd016686b, BRF_ESS | BRF_PRG   }, //  5	Z80 #3 Program Code
+
+	{ "gg1-9.4l",      0x01000, 0x58b2f47c, BRF_GRA             },	//  6	Characters
+
+	{ "gg1-11.4d",     0x01000, 0xad447c80, BRF_GRA             },	//  7	Sprites
+	{ "gg1-10.4f",     0x01000, 0xdd6f1afc, BRF_GRA             },	//  8
+
+	{ "prom-5.5n",     0x00020, 0x54603c6b, BRF_GRA             },	//  9	PROMs
+	{ "prom-4.2n",     0x00100, 0x59b6edab, BRF_GRA             },	// 10
+	{ "prom-3.1c",     0x00100, 0x4a04bb6b, BRF_GRA             },	// 11
+	{ "prom-1.1d",     0x00100, 0x7a2815b4, BRF_GRA             },	// 12
+	{ "prom-2.5c",     0x00100, 0x77245b66, BRF_GRA             },	// 13
+};
+
+STD_ROM_PICK(Galagamk)
+STD_ROM_FN(Galagamk)
+
+static struct BurnRomInfo GallagRomDesc[] = {
+	{ "gallag.1",      0x01000, 0xa3a0f743, BRF_ESS | BRF_PRG   }, //  0	Z80 #1 Program Code
+	{ "gallag.2",      0x01000, 0x5eda60a7, BRF_ESS | BRF_PRG   }, //	 1
+	{ "gallag.3",      0x01000, 0x753ce503, BRF_ESS | BRF_PRG   }, //	 2
+	{ "gallag.4",      0x01000, 0x83874442, BRF_ESS | BRF_PRG   }, //	 3
+
+	{ "gallag.5",      0x01000, 0x3102fccd, BRF_ESS | BRF_PRG   }, //  4	Z80 #2 Program Code
+
+	{ "gallag.7",      0x01000, 0x8995088d, BRF_ESS | BRF_PRG   }, //  5	Z80 #3 Program Code
+
+	{ "gallag.6",      0x01000, 0x001b70bc, BRF_ESS | BRF_PRG   }, //  6	Z80 #4 Program Code
+
+	{ "gallag.8",      0x01000, 0x169a98a4, BRF_GRA             },	//  7	Characters
+
+	{ "gallag.a",      0x01000, 0xad447c80, BRF_GRA             },	//  8	Sprites
+	{ "gallag.9",      0x01000, 0xdd6f1afc, BRF_GRA             },	//  9
+
+	{ "prom-5.5n",     0x00020, 0x54603c6b, BRF_GRA             },	// 10	PROMs
+	{ "prom-4.2n",     0x00100, 0x59b6edab, BRF_GRA             },	// 11
+	{ "prom-3.1c",     0x00100, 0x4a04bb6b, BRF_GRA             },	// 12
+	{ "prom-1.1d",     0x00100, 0x7a2815b4, BRF_GRA             },	// 13
+	{ "prom-2.5c",     0x00100, 0x77245b66, BRF_GRA             },	// 14
+};
+
+STD_ROM_PICK(Gallag)
+STD_ROM_FN(Gallag)
+
+static struct BurnRomInfo NebulbeeRomDesc[] = {
+	{ "nebulbee.01",   0x01000, 0xf405f2c4, BRF_ESS | BRF_PRG   }, //  0	Z80 #1 Program Code
+	{ "nebulbee.02",   0x01000, 0x31022b60, BRF_ESS | BRF_PRG   }, //	 1
+	{ "gg1_3.2m",      0x01000, 0x753ce503, BRF_ESS | BRF_PRG   }, //	 2
+	{ "nebulbee.04",   0x01000, 0xd76788a5, BRF_ESS | BRF_PRG   }, //	 3
+
+	{ "gg1-5",         0x01000, 0x3102fccd, BRF_ESS | BRF_PRG   }, //  4	Z80 #2 Program Code
+
+	{ "gg1-7",         0x01000, 0x8995088d, BRF_ESS | BRF_PRG   }, //  5	Z80 #3 Program Code
+
+	{ "nebulbee.07",   0x01000, 0x035e300c, BRF_ESS | BRF_PRG   }, //  6	Z80 #4 Program Code
+
+	{ "gg1_9.4l",      0x01000, 0x58b2f47c, BRF_GRA             },	//  7	Characters
+
+	{ "gg1_11.4d",     0x01000, 0xad447c80, BRF_GRA             },	//  8	Sprites
+	{ "gg1_10.4f",     0x01000, 0xdd6f1afc, BRF_GRA             },	//  9
+
+	{ "prom-5.5n",     0x00020, 0x54603c6b, BRF_GRA             },	// 10	PROMs
+	{ "2n.bin",        0x00100, 0xa547d33b, BRF_GRA             },	// 11
+	{ "1c.bin",        0x00100, 0xb6f585fb, BRF_GRA             },	// 12
+	{ "1d.bin",        0x00100, 0x86d92b24, BRF_GRA             },	// 14
+	{ "5c.bin",        0x00100, 0x8bd565f6, BRF_GRA             },	// 13
+};
+
+STD_ROM_PICK(Nebulbee)
+STD_ROM_FN(Nebulbee)
+
+static struct BurnSampleInfo GalagaSampleDesc[] = {
+#if !defined (ROM_VERIFY)
+	{ "bang", SAMPLE_NOLOOP },
+	{ "init", SAMPLE_NOLOOP },
+#endif
+	{ "", 0 }
+};
+
+STD_SAMPLE_PICK(Galaga)
+STD_SAMPLE_FN(Galaga)
+
+static INT32 galagaInit(void);
+static INT32 gallagInit(void);
+static INT32 galagaReset(void);
+
+static void galagaMemoryMap1(void);
+static void galagaMemoryMap2(void);
+static void galagaMemoryMap3(void);
+static tilemap_callback(galaga_fg);
+static INT32 galagaCharDecode(void);
+static INT32 galagaSpriteDecode(void);
+static INT32 galagaTilemapConfig(void);
+
+static void galagaZ80WriteStars(UINT16 offset, UINT8 dta);
+
+static void galagaCalcPalette(void);
+static void galagaInitStars(void);
+static void galagaRenderStars(void);
+static void galagaStarScroll(void);
+static void galagaRenderChars(void);
+
+static UINT32 galagaGetSpriteParams(struct Namco_Sprite_Params *spriteParams, UINT32 offset);
+
+static INT32 galagaScan(INT32 nAction, INT32 *pnMin);
+
+#define GALAGA_PALETTE_SIZE_CHARS         0x100
+#define GALAGA_PALETTE_SIZE_SPRITES       0x100
+#define GALAGA_PALETTE_SIZE_BGSTARS       0x040
+#define GALAGA_PALETTE_SIZE (GALAGA_PALETTE_SIZE_CHARS + \
+	GALAGA_PALETTE_SIZE_SPRITES + \
+	GALAGA_PALETTE_SIZE_BGSTARS)
+
+#define GALAGA_PALETTE_OFFSET_CHARS       0
+#define GALAGA_PALETTE_OFFSET_SPRITE      (GALAGA_PALETTE_OFFSET_CHARS + GALAGA_PALETTE_SIZE_CHARS)
+#define GALAGA_PALETTE_OFFSET_BGSTARS     (GALAGA_PALETTE_OFFSET_SPRITE + GALAGA_PALETTE_SIZE_SPRITES)
+
+#define GALAGA_NUM_OF_CHAR                0x100
+#define GALAGA_SIZE_OF_CHAR_IN_BYTES      0x80
+
+#define GALAGA_NUM_OF_SPRITE              0x80
+#define GALAGA_SIZE_OF_SPRITE_IN_BYTES    0x200
+
+#define STARS_CTRL_NUM     6
+
+struct Stars_Def
+{
+	UINT32 scrollX;
+	UINT32 scrollY;
+	UINT8 control[STARS_CTRL_NUM];
+};
+
+static struct Stars_Def stars = { 0 };
+
+struct Star_Def
+{
+	UINT16 x;
+	UINT16 y;
+	UINT8 colour;
+	UINT8 set;
+};
+
+#define MAX_STARS 252
+static struct Star_Def *starSeedTable;
+
+static struct CPU_Config_Def galagaCPU[NAMCO_BRD_CPU_COUNT] =
+{
+	{
+		/* CPU ID = */          CPU1,
+		/* CPU Read Func = */   namcoZ80ProgRead,
+		/* CPU Write Func = */  namcoZ80ProgWrite,
+		/* Memory Mapping = */  galagaMemoryMap1
+	},
+	{
+		/* CPU ID = */          CPU2,
+		/* CPU Read Func = */   namcoZ80ProgRead,
+		/* CPU Write Func = */  namcoZ80ProgWrite,
+		/* Memory Mapping = */  galagaMemoryMap2
+	},
+	{
+		/* CPU ID = */          CPU3,
+		/* CPU Read Func = */   namcoZ80ProgRead,
+		/* CPU Write Func = */  namcoZ80ProgWrite,
+		/* Memory Mapping = */  galagaMemoryMap3
+	},
+};
+
+static struct CPU_Rd_Table galagaReadTable[] =
+{
+	{ 0x6800, 0x6807, namcoZ80ReadDip         },
+	{ 0x7000, 0x7002, namcoCustomICsReadDta   },
+	{ 0x7100, 0x7100, namcoCustomICsReadCmd   },
+	{ 0x0000, 0x0000, NULL                    }, // End of Table marker
+};
+
+static struct CPU_Wr_Table galagaWriteTable[] =
+{
+	{ 0x6800, 0x681f, namcoZ80WriteSound      },
+	{ 0x6820, 0x6820, namcoZ80WriteCPU1Irq    },
+	{ 0x6821, 0x6821, namcoZ80WriteCPU2Irq    },
+	{ 0x6822, 0x6822, namcoZ80WriteCPU3Irq    },
+	{ 0x6823, 0x6823, namcoZ80WriteCPUReset   },
+	//	{ 0x6830, 0x6830, WatchDogWriteNotImplemented },
+	{ 0x7000, 0x700f, namcoCustomICsWriteDta  },
+	{ 0x7100, 0x7100, namcoCustomICsWriteCmd  },
+	{ 0xa000, 0xa005, galagaZ80WriteStars     },
+	{ 0xa007, 0xa007, namcoZ80WriteFlipScreen },
+	{ 0x0000, 0x0000, NULL                    }, // End of Table marker
+};
+
+static struct Memory_Map_Def galagaMemTable[] =
+{
+	{  &memory.Z80.rom1,           0x04000,                               MEM_PGM        },
+	{  &memory.Z80.rom2,           0x04000,                               MEM_PGM        },
+	{  &memory.Z80.rom3,           0x04000,                               MEM_PGM        },
+	{  &memory.PROM.palette,       0x00020,                               MEM_ROM        },
+	{  &memory.PROM.charLookup,    0x00100,                               MEM_ROM        },
+	{  &memory.PROM.spriteLookup,  0x00100,                               MEM_ROM        },
+	{  &NamcoSoundProm,            0x00200,                               MEM_ROM        },
+
+	{  &memory.RAM.video,          0x00800,                               MEM_RAM        },
+	{  &memory.RAM.shared1,        0x00400,                               MEM_RAM        },
+	{  &memory.RAM.shared2,        0x00400,                               MEM_RAM        },
+	{  &memory.RAM.shared3,        0x00400,                               MEM_RAM        },
+
+	{  (UINT8 **)&starSeedTable,   sizeof(struct Star_Def) * MAX_STARS,   MEM_DATA       },
+	{  &graphics.fgChars,          GALAGA_NUM_OF_CHAR * 8 * 8,            MEM_DATA       },
+	{  &graphics.sprites,          GALAGA_NUM_OF_SPRITE * 16 * 16,        MEM_DATA       },
+	{  (UINT8 **)&graphics.palette, GALAGA_PALETTE_SIZE * sizeof(UINT32),  MEM_DATA32     },
+};
+
+#define GALAGA_MEM_TBL_SIZE      (sizeof(galagaMemTable) / sizeof(struct Memory_Map_Def))
+
+static struct ROM_Load_Def galagaROMTable[] =
+{
+	{  &memory.Z80.rom1,             0x00000,    NULL                          },
+	{  &memory.Z80.rom1,             0x01000,    NULL                          },
+	{  &memory.Z80.rom1,             0x02000,    NULL                          },
+	{  &memory.Z80.rom1,             0x03000,    NULL                          },
+	{  &memory.Z80.rom2,             0x00000,    NULL                          },
+	{  &memory.Z80.rom3,             0x00000,    NULL                          },
+	{  &tempRom,                     0x00000,    galagaCharDecode              },
+	{  &tempRom,                     0x00000,    NULL                          },
+	{  &tempRom,                     0x01000,    galagaSpriteDecode            },
+	{  &memory.PROM.palette,         0x00000,    NULL                          },
+	{  &memory.PROM.charLookup,      0x00000,    NULL                          },
+	{  &memory.PROM.spriteLookup,    0x00000,    NULL                          },
+	{  &NamcoSoundProm,              0x00000,    namcoMachineInit              }
+
+};
+
+#define GALAGA_ROM_TBL_SIZE      (sizeof(galagaROMTable) / sizeof(struct ROM_Load_Def))
+
+static struct ROM_Load_Def gallagROMTable[] =
+{
+	{  &memory.Z80.rom1,             0x00000,    NULL                          },
+	{  &memory.Z80.rom1,             0x01000,    NULL                          },
+	{  &memory.Z80.rom1,             0x02000,    NULL                          },
+	{  &memory.Z80.rom1,             0x03000,    NULL                          },
+	{  &memory.Z80.rom2,             0x00000,    NULL                          },
+	{  &memory.Z80.rom3,             0x00000,    NULL                          },
+	{  &tempRom,                     0x00000,    galagaCharDecode              },
+	{  &tempRom,                     0x00000,    NULL                          },
+	{  &tempRom,                     0x01000,    galagaSpriteDecode            },
+	{  &memory.PROM.palette,         0x00000,    NULL                          },
+	{  &memory.PROM.charLookup,      0x00000,    NULL                          },
+	{  &memory.PROM.spriteLookup,    0x00000,    NULL                          },
+	{  &NamcoSoundProm,              0x00000,    namcoMachineInit              },
+};
+
+#define GALLAG_ROM_TBL_SIZE      (sizeof(gallagROMTable) / sizeof(struct ROM_Load_Def))
+
+static DrawFunc_t galagaDrawFuncs[] =
+{
+	galagaCalcPalette,
+	galagaRenderChars,
+	galagaRenderStars,
+	namcoRenderSprites,
+	galagaStarScroll,
+};
+
+#define GALAGA_DRAW_TBL_SIZE  (sizeof(galagaDrawFuncs) / sizeof(galagaDrawFuncs[0]))
+
+static struct Namco_Custom_RW_Entry galagaCustomICRW[] =
+{
+	{  0x71,    namco51xxRead     },
+	{  0xa1,    namco51xxWrite    },
+	{  0xb1,    namco51xxRead     },
+	{  0xe1,    namco51xxWrite    },
+	{  0xA8,    namco54xxWrite    },
+	{  0x00,    NULL              }
+};
+
+static struct N54XX_Sample_Info_Def galagaN54xxSampleList[] =
+{
+	{  0,    "\x40\x00\x02\xdf"   },
+	{  1,    "\x30\x30\x03\xdf"   },
+	{  -1,   ""                   },
+};
+
+static struct Machine_Config_Def galagaMachineConfig =
+{
+	/*cpus                   */ galagaCPU,
+	/*wrAddrList             */ galagaWriteTable,
+	/*rdAddrList             */ galagaReadTable,
+	/*memMapTable            */ galagaMemTable,
+	/*sizeOfMemMapTable      */ GALAGA_MEM_TBL_SIZE,
+	/*romLayoutTable         */ galagaROMTable,
+	/*sizeOfRomLayoutTable   */ GALAGA_ROM_TBL_SIZE,
+	/*tempRomSize            */ 0x2000,
+	/*tilemapsConfig         */ galagaTilemapConfig,
+	/*drawLayerTable         */ galagaDrawFuncs,
+	/*drawTableSize          */ GALAGA_DRAW_TBL_SIZE,
+	/*getSpriteParams        */ galagaGetSpriteParams,
+	/*reset                  */ galagaReset,
+	/*customRWTable          */ galagaCustomICRW,
+	/*n54xxSampleList        */ galagaN54xxSampleList
+};
+
+static INT32 galagaInit(void)
+{
+	machine.game = NAMCO_GALAGA;
+	machine.numOfDips = GALAGA_NUM_OF_DIPSWITCHES;
+
+	machine.config = &galagaMachineConfig;
+
+	return namcoInitBoard();
+}
+
+static struct Machine_Config_Def gallagMachineConfig =
+{
+	/*cpus                   */ galagaCPU,
+	/*wrAddrList             */ galagaWriteTable,
+	/*rdAddrList             */ galagaReadTable,
+	/*memMapTable            */ galagaMemTable,
+	/*sizeOfMemMapTable      */ GALAGA_MEM_TBL_SIZE,
+	/*romLayoutTable         */ gallagROMTable,
+	/*sizeOfRomLayoutTable   */ GALLAG_ROM_TBL_SIZE,
+	/*tempRomSize            */ 0x2000,
+	/*tilemapsConfig         */ galagaTilemapConfig,
+	/*drawLayerTable         */ galagaDrawFuncs,
+	/*drawTableSize          */ GALAGA_DRAW_TBL_SIZE,
+	/*getSpriteParams        */ galagaGetSpriteParams,
+	/*reset                  */ galagaReset,
+	/*customRWTable          */ galagaCustomICRW,
+	/*n54xxSampleList        */ galagaN54xxSampleList
+};
+
+static INT32 gallagInit(void)
+{
+	machine.game = NAMCO_GALAGA;
+	machine.numOfDips = GALAGA_NUM_OF_DIPSWITCHES;
+
+	machine.config = &gallagMachineConfig;
+
+	return namcoInitBoard();
+}
+
+static INT32 galagaReset(void)
+{
+	for (INT32 i = 0; i < STARS_CTRL_NUM; i ++)
+	{
+		stars.control[i] = 0;
+	}
+	stars.scrollX = 0;
+	stars.scrollY = 0;
+
+	return DrvDoReset();
+}
+
+static void galagaMemoryMap1(void)
+{
+	ZetMapMemory(memory.Z80.rom1,    0x0000, 0x3fff, MAP_ROM);
+	ZetMapMemory(memory.RAM.video,   0x8000, 0x87ff, MAP_RAM);
+	ZetMapMemory(memory.RAM.shared1, 0x8800, 0x8bff, MAP_RAM);
+	ZetMapMemory(memory.RAM.shared2, 0x9000, 0x93ff, MAP_RAM);
+	ZetMapMemory(memory.RAM.shared3, 0x9800, 0x9bff, MAP_RAM);
+}
+
+static void galagaMemoryMap2(void)
+{
+	ZetMapMemory(memory.Z80.rom2,    0x0000, 0x3fff, MAP_ROM);
+	ZetMapMemory(memory.RAM.video,   0x8000, 0x87ff, MAP_RAM);
+	ZetMapMemory(memory.RAM.shared1, 0x8800, 0x8bff, MAP_RAM);
+	ZetMapMemory(memory.RAM.shared2, 0x9000, 0x93ff, MAP_RAM);
+	ZetMapMemory(memory.RAM.shared3, 0x9800, 0x9bff, MAP_RAM);
+}
+
+static void galagaMemoryMap3(void)
+{
+	ZetMapMemory(memory.Z80.rom3,    0x0000, 0x3fff, MAP_ROM);
+	ZetMapMemory(memory.RAM.video,   0x8000, 0x87ff, MAP_RAM);
+	ZetMapMemory(memory.RAM.shared1, 0x8800, 0x8bff, MAP_RAM);
+	ZetMapMemory(memory.RAM.shared2, 0x9000, 0x93ff, MAP_RAM);
+	ZetMapMemory(memory.RAM.shared3, 0x9800, 0x9bff, MAP_RAM);
+}
+
+static tilemap_callback ( galaga_fg )
+{
+	INT32 code   = memory.RAM.video[offs + 0x000] & 0x7f;
+	INT32 colour = memory.RAM.video[offs + 0x400] & 0x3f;
+
+	TILE_SET_INFO(0, code, colour, 0);
+}
+
+static INT32 galagaCharDecode(void)
+{
+	GfxDecode(
+			  GALAGA_NUM_OF_CHAR,
+			  NAMCO_2BIT_PALETTE_BITS,
+			  8, 8,
+			  (INT32*)planeOffsets2Bit,
+			  (INT32*)xOffsets8x8Tiles2Bit,
+			  (INT32*)yOffsets8x8Tiles2Bit,
+			  GALAGA_SIZE_OF_CHAR_IN_BYTES,
+			  tempRom,
+			  graphics.fgChars
+			 );
+
+	return 0;
+}
+
+static INT32 galagaSpriteDecode(void)
+{
+	GfxDecode(
+			  GALAGA_NUM_OF_SPRITE,
+			  NAMCO_2BIT_PALETTE_BITS,
+			  16, 16,
+			  (INT32*)planeOffsets2Bit,
+			  (INT32*)xOffsets16x16Tiles2Bit,
+			  (INT32*)yOffsets16x16Tiles2Bit,
+			  GALAGA_SIZE_OF_SPRITE_IN_BYTES,
+			  tempRom,
+			  graphics.sprites
+			 );
+
+	return 0;
+}
+
+static INT32 galagaTilemapConfig(void)
+{
+	GenericTilemapInit(
+					   0, //TILEMAP_FG,
+					   namco_map_scan,
+					   galaga_fg_map_callback,
+					   8, 8,
+					   NAMCO_TMAP_WIDTH, NAMCO_TMAP_HEIGHT
+					  );
+
+	GenericTilemapSetGfx(
+						 0, //TILEMAP_FG,
+						 graphics.fgChars,
+						 NAMCO_2BIT_PALETTE_BITS,
+						 8, 8,
+						 (GALAGA_NUM_OF_CHAR * 8 * 8),
+						 0x0,
+						 (GALAGA_PALETTE_SIZE_CHARS - 1)
+						);
+
+	GenericTilemapSetTransparent(0, 0);
+
+	GenericTilemapSetOffsets(TMAP_GLOBAL, 0, 0);
+
+	return 0;
+}
+
+static void galagaZ80WriteStars(UINT16 offset, UINT8 dta)
+{
+	stars.control[offset] = dta & 0x01;
+}
+
+#define GALAGA_3BIT_PALETTE_SIZE    32
+#define GALAGA_2BIT_PALETTE_SIZE    64
+
+static void galagaCalcPalette(void)
+{
+	UINT32 palette3Bit[GALAGA_3BIT_PALETTE_SIZE];
+
+	for (INT32 i = 0; i < GALAGA_3BIT_PALETTE_SIZE; i ++)
+	{
+		INT32 r = Colour3Bit[(memory.PROM.palette[i] >> 0) & 0x07];
+		INT32 g = Colour3Bit[(memory.PROM.palette[i] >> 3) & 0x07];
+		INT32 b = Colour3Bit[(memory.PROM.palette[i] >> 5) & 0x06];
+
+		palette3Bit[i] = BurnHighCol(r, g, b, 0);
+	}
+
+	for (INT32 i = 0; i < GALAGA_PALETTE_SIZE_CHARS; i ++)
+	{
+		graphics.palette[GALAGA_PALETTE_OFFSET_CHARS + i] =
+			palette3Bit[((memory.PROM.charLookup[i]) & 0x0f) + 0x10];
+	}
+
+	for (INT32 i = 0; i < GALAGA_PALETTE_SIZE_SPRITES; i ++)
+	{
+		graphics.palette[GALAGA_PALETTE_OFFSET_SPRITE + i] =
+			palette3Bit[memory.PROM.spriteLookup[i] & 0x0f];
+	}
+
+	UINT32 palette2Bit[GALAGA_2BIT_PALETTE_SIZE];
+
+	for (INT32 i = 0; i < GALAGA_2BIT_PALETTE_SIZE; i ++)
+	{
+		INT32 r = Colour2Bit[(i >> 0) & 0x03];
+		INT32 g = Colour2Bit[(i >> 2) & 0x03];
+		INT32 b = Colour2Bit[(i >> 4) & 0x03];
+
+		palette2Bit[i] = BurnHighCol(r, g, b, 0);
+	}
+
+	for (INT32 i = 0; i < GALAGA_PALETTE_SIZE_BGSTARS; i ++)
+	{
+		graphics.palette[GALAGA_PALETTE_OFFSET_BGSTARS + i] =
+			palette2Bit[i];
+	}
+
+	galagaInitStars();
+}
+
+static void galagaInitStars(void)
+{
+	/*
+	 Galaga star line and pixel locations pulled directly from
+	 a clocked stepping of the 05 starfield. The chip was clocked
+	 on a test rig with hblank and vblank simulated, each X & Y
+	 location of a star being recorded along with it's color value.
+
+	 The lookup table is generated using a reverse engineered
+	 linear feedback shift register + XOR boolean expression.
+
+	 Because the starfield begins generating stars at the point
+	 in time it's enabled the exact horiz location of the stars
+	 on Galaga depends on the length of time of the POST for the
+	 original board.
+
+	 Two control bits determine which of two sets are displayed
+	 set 0 or 1 and simultaneously 2 or 3.
+
+	 There are 63 stars in each set, 126 displayed at any one time
+	 Code: jmakovicka, based on info from http://www.pin4.at/pro_custom_05xx.php
+	 */
+
+	if (machine.starsInitted) return;
+	machine.starsInitted = 1;
+	bprintf(0, _T("init stars!\n"));
+
+	const UINT16 feed = 0x9420;
+
+	INT32 idx = 0;
+	for (UINT32 sf = 0; sf < 4; ++ sf)
+	{
+		// starfield select flags
+		UINT16 sf1 = (sf >> 1) & 1;
+		UINT16 sf2 = sf & 1;
+
+		UINT16 i = 0x70cc;
+		for (UINT32 cnt = 0; cnt < 65535; ++ cnt)
+		{
+			// output enable lookup
+			UINT16 xor1 = i    ^ (i >> 3);
+			UINT16 xor2 = xor1 ^ (i >> 2);
+			UINT16 oe = (sf1 ? 0 : 0x4000) | ((sf1 ^ sf2) ? 0 : 0x1000);
+			if ( ( 0x8007             == ( i   & 0x8007) ) &&
+				( 0x2008             == (~i   & 0x2008) ) &&
+				( (sf1 ? 0 : 0x0100) == (xor1 & 0x0100) ) &&
+				( (sf2 ? 0 : 0x0040) == (xor2 & 0x0040) ) &&
+				( oe                 == (i    & 0x5000) ) &&
+				( cnt                >= (256 * 4)       ) )
+			{
+				// color lookup
+				UINT16 xor3 = (i >> 1) ^ (i >> 6);
+				UINT16 clr  = (
+							   (          (i >> 9)             & 0x07)
+							   | ( ( xor3 ^ (i >> 4) ^ (i >> 7)) & 0x08)
+							   |   (~xor3                        & 0x10)
+							   | (        ( (i >> 2) ^ (i >> 5)) & 0x20) )
+					^ ( (i & 0x4000) ? 0 : 0x24)
+					^ ( ( ((i >> 2) ^ i) & 0x1000) ? 0x21 : 0);
+
+				starSeedTable[idx].x = cnt % 256;
+				starSeedTable[idx].y = cnt / 256;
+				starSeedTable[idx].colour = clr;
+				starSeedTable[idx].set = sf;
+				++ idx;
+			}
+
+			// update the LFSR
+			if (i & 1) i = (i >> 1) ^ feed;
+			else       i = (i >> 1);
+		}
+	}
+}
+
+static void galagaRenderStars(void)
+{
+	if (1 == stars.control[5])
+	{
+		INT32 setA = stars.control[3];
+		INT32 setB = stars.control[4] | 0x02;
+
+		for (INT32 starCounter = 0; starCounter < MAX_STARS; starCounter ++)
+		{
+			if ( (setA == starSeedTable[starCounter].set) ||
+				(setB == starSeedTable[starCounter].set) )
+			{
+				INT32 x = (                      starSeedTable[starCounter].x + stars.scrollX) % 256 + 16;
+				INT32 y = ((nScreenHeight / 2) + starSeedTable[starCounter].y + stars.scrollY) % 256;
+
+				if ( (x >= 0) && (x < nScreenWidth)  &&
+					(y >= 0) && (y < nScreenHeight) )
+				{
+					pTransDraw[(y * nScreenWidth) + x] = starSeedTable[starCounter].colour + GALAGA_PALETTE_OFFSET_BGSTARS;
+				}
+			}
+
+		}
+	}
+}
+
+static void galagaStarScroll(void)
+{
+	static const INT32 speeds[8] = { -1, -2, -3, 0, 3, 2, 1, 0 };
+
+	stars.scrollX += speeds[stars.control[0] + (stars.control[1] * 2) + (stars.control[2] * 4)];
+}
+
+static void galagaRenderChars(void)
+{
+	GenericTilemapSetScrollX(0, 0);
+	GenericTilemapSetScrollY(0, 0);
+	GenericTilemapSetEnable(0, 1);
+	GenericTilemapDraw(0, pTransDraw, 0 | TMAP_TRANSPARENT);
+}
+
+static UINT32 galagaGetSpriteParams(struct Namco_Sprite_Params *spriteParams, UINT32 offset)
+{
+	UINT8 *spriteRam1 = memory.RAM.shared1 + 0x380;
+	UINT8 *spriteRam2 = memory.RAM.shared2 + 0x380;
+	UINT8 *spriteRam3 = memory.RAM.shared3 + 0x380;
+
+	spriteParams->sprite =    spriteRam1[offset + 0] & 0x7f;
+	spriteParams->colour =    spriteRam1[offset + 1] & 0x3f;
+
+	spriteParams->xStart =    spriteRam2[offset + 1] - 40 + (0x100 * (spriteRam3[offset + 1] & 0x03));
+	spriteParams->yStart =    NAMCO_SCREEN_WIDTH - spriteRam2[offset + 0] + 1;
+	spriteParams->xStep =     16;
+	spriteParams->yStep =     16;
+
+	spriteParams->flags =     spriteRam3[offset + 0] & 0x0f;
+
+	if (spriteParams->flags & ySize)
+	{
+		if (spriteParams->flags & yFlip)
+		{
+			spriteParams->yStep = -16;
+		}
+		else
+		{
+			spriteParams->yStart -= 16;
+		}
+	}
+
+	if (spriteParams->flags & xSize)
+	{
+		if (spriteParams->flags & xFlip)
+		{
+			spriteParams->xStart += 16;
+			spriteParams->xStep  = -16;
+		}
+	}
+
+	spriteParams->paletteBits   = NAMCO_2BIT_PALETTE_BITS;
+	spriteParams->paletteOffset = GALAGA_PALETTE_OFFSET_SPRITE;
+
+	return 1;
+}
+
+static INT32 galagaScan(INT32 nAction, INT32 *pnMin)
+{
+	if (nAction & ACB_DRIVER_DATA) {
+		SCAN_VAR(stars.scrollX);
+		SCAN_VAR(stars.scrollY);
+		SCAN_VAR(stars.control);
+	}
+
+	return DrvScan(nAction, pnMin);
+}
+
+struct BurnDriver BurnDrvGalaga =
+{
+	/* filename of zip without extension = */    "galaga",
+	/* filename of parent, no extension = */     NULL,
+	/* filename of board ROMs = */               NULL,
+	/* filename of samples ZIP = */              "galaga",
+	/* date = */                                 "1981",
+	/* FullName = */                             "Galaga (Namco rev. B)\0",
+	/* Comment = */                              NULL,
+	/* Manufacturer = */                         "Namco",
+	/* System = */                               "Miscellaneous",
+	/* FullName = */                          	NULL,
+	/* Comment = */                              NULL,
+	/* Manufacturer = */                         NULL,
+	/* System = */                               NULL,
+	/* Flags = */                             	BDF_GAME_WORKING |
+	BDF_ORIENTATION_VERTICAL |
+	BDF_ORIENTATION_FLIPPED |
+	BDF_HISCORE_SUPPORTED,
+	/* No of Players = */                        2,
+	/* Hardware Type = */                        HARDWARE_MISC_PRE90S,
+	/* Genre = */                                GBF_VERSHOOT,
+	/* Family = */                               0,
+	/* GetZipName func = */                   	NULL,
+	/* GetROMInfo func = */                      GalagaRomInfo,
+	/* GetROMName func = */                      GalagaRomName,
+	/* GetHDDInfo func = */                      NULL,
+	/* GetHDDName func = */                      NULL,
+	/* GetSampleInfo func = */                   GalagaSampleInfo,
+	/* GetSampleName func = */                   GalagaSampleName,
+	/* GetInputInfo func = */                    GalagaInputInfo,
+	/* GetDIPInfo func = */                      GalagaDIPInfo,
+	/* Init func = */                         	galagaInit,
+	/* Exit func = */                            DrvExit,
+	/* Frame func = */                           DrvFrame,
+	/* Redraw func = */                          DrvDraw,
+	/* Areascan func = */                        galagaScan,
+	/* Recalc Palette = */                       NULL,
+	/* Palette Entries count = */                GALAGA_PALETTE_SIZE,
+	/* Width, Height = */   	                  NAMCO_SCREEN_WIDTH, NAMCO_SCREEN_HEIGHT,
+	/* xAspect, yAspect = */   	               3, 4
+};
+
+struct BurnDriver BurnDrvGalagao =
+{
+	/* filename of zip without extension = */    "galagao",
+	/* filename of parent, no extension = */     "galaga",
+	/* filename of board ROMs = */               NULL,
+	/* filename of samples ZIP = */              "galaga",
+	/* date = */                                 "1981",
+	/* FullName = */                             "Galaga (Namco)\0",
+	/* Comment = */                              NULL,
+	/* Manufacturer = */                         "Namco",
+	/* System = */                               "Miscellaneous",
+	/* FullName = */                             NULL,
+	/* Comment = */                              NULL,
+	/* Manufacturer = */                         NULL,
+	/* System = */                               NULL,
+	/* Flags = */                                BDF_GAME_WORKING |
+	BDF_CLONE |
+	BDF_ORIENTATION_VERTICAL |
+	BDF_ORIENTATION_FLIPPED |
+	BDF_HISCORE_SUPPORTED,
+	/* No of Players = */                        2,
+	/* Hardware Type = */                        HARDWARE_MISC_PRE90S,
+	/* Genre = */                                GBF_VERSHOOT,
+	/* Family = */                               0,
+	/* GetZipName func = */                      NULL,
+	/* GetROMInfo func = */                      GalagaoRomInfo,
+	/* GetROMName func = */                      GalagaoRomName,
+	/* GetHDDInfo func = */                      NULL,
+	/* GetHDDName func = */                      NULL,
+	/* GetSampleInfo func = */                   GalagaSampleInfo,
+	/* GetSampleName func = */                   GalagaSampleName,
+	/* GetInputInfo func = */                    GalagaInputInfo,
+	/* GetDIPInfo func = */                      GalagaDIPInfo,
+	/* Init func = */                            galagaInit,
+	/* Exit func = */                            DrvExit,
+	/* Frame func = */                           DrvFrame,
+	/* Redraw func = */                          DrvDraw,
+	/* Areascan func = */                        galagaScan,
+	/* Recalc Palette = */                       NULL,
+	/* Palette Entries count = */                GALAGA_PALETTE_SIZE,
+	/* Width, Height = */   	                  NAMCO_SCREEN_WIDTH, NAMCO_SCREEN_HEIGHT,
+	/* xAspect, yAspect = */   	               3, 4
+};
+
+struct BurnDriver BurnDrvGalagamw =
+{
+	/* filename of zip without extension = */    "galagamw",
+	/* filename of parent, no extension = */     "galaga",
+	/* filename of board ROMs = */               NULL,
+	/* filename of samples ZIP = */           	"galaga",
+	/* date = */                                 "1981",
+	/* FullName = */                             "Galaga (Midway set 1)\0",
+	/* Comment = */                              NULL,
+	/* Manufacturer = */                         "Namco (Midway License)",
+	/* System = */                               "Miscellaneous",
+	/* FullName = */                          	NULL,
+	/* Comment = */                              NULL,
+	/* Manufacturer = */                         NULL,
+	/* System = */                               NULL,
+	/* Flags = */                             	BDF_GAME_WORKING |
+	BDF_CLONE |
+	BDF_ORIENTATION_VERTICAL |
+	BDF_ORIENTATION_FLIPPED |
+	BDF_HISCORE_SUPPORTED,
+	/* No of Players = */                        2,
+	/* Hardware Type = */                        HARDWARE_MISC_PRE90S,
+	/* Genre = */                                GBF_VERSHOOT,
+	/* Family = */                               0,
+	/* GetZipName func = */                   	NULL,
+	/* GetROMInfo func = */                      GalagamwRomInfo,
+	/* GetROMName func = */                      GalagamwRomName,
+	/* GetHDDInfo func = */                      NULL,
+	/* GetHDDName func = */                      NULL,
+	/* GetSampleInfo func = */                   GalagaSampleInfo,
+	/* GetSampleName func = */                   GalagaSampleName,
+	/* GetInputInfo func = */                    GalagaInputInfo,
+	/* GetDIPInfo func = */                      GalagamwDIPInfo,
+	/* Init func = */                         	galagaInit,
+	/* Exit func = */                            DrvExit,
+	/* Frame func = */                           DrvFrame,
+	/* Redraw func = */                          DrvDraw,
+	/* Areascan func = */                        galagaScan,
+	/* Recalc Palette = */                       NULL,
+	/* Palette Entries count = */                GALAGA_PALETTE_SIZE,
+	/* Width, Height = */   	                  NAMCO_SCREEN_WIDTH, NAMCO_SCREEN_HEIGHT,
+	/* xAspect, yAspect = */   	               3, 4
+};
+
+struct BurnDriver BurnDrvGalagamk =
+{
+	/* filename of zip without extension = */ 	"galagamk",
+	/* filename of parent, no extension = */     "galaga",
+	/* filename of board ROMs = */               NULL,
+	/* filename of samples ZIP = */           	"galaga",
+	/* date = */                                 "1981",
+	/* FullName = */                             "Galaga (Midway set 2)\0",
+	/* Comment = */                              NULL,
+	/* Manufacturer = */                         "Namco (Midway License)",
+	/* System = */                               "Miscellaneous",
+	/* FullName = */                             NULL,
+	/* Comment = */                              NULL,
+	/* Manufacturer = */                         NULL,
+	/* System = */                               NULL,
+	/* Flags = */                                BDF_GAME_WORKING |
+	BDF_CLONE |
+	BDF_ORIENTATION_VERTICAL |
+	BDF_ORIENTATION_FLIPPED |
+	BDF_HISCORE_SUPPORTED,
+	/* No of Players = */                        2,
+	/* Hardware Type = */                        HARDWARE_MISC_PRE90S,
+	/* Genre = */                                GBF_VERSHOOT,
+	/* Family = */                               0,
+	/* GetZipName func = */                      NULL,
+	/* GetROMInfo func = */                      GalagamkRomInfo,
+	/* GetROMName func = */                      GalagamkRomName,
+	/* GetHDDInfo func = */                      NULL,
+	/* GetHDDName func = */                      NULL,
+	/* GetSampleInfo func = */                   GalagaSampleInfo,
+	/* GetSampleName func = */                   GalagaSampleName,
+	/* GetInputInfo func = */                    GalagaInputInfo,
+	/* GetDIPInfo func = */                      GalagaDIPInfo,
+	/* Init func = */                            galagaInit,
+	/* Exit func = */                            DrvExit,
+	/* Frame func = */                           DrvFrame,
+	/* Redraw func = */                          DrvDraw,
+	/* Areascan func = */                        galagaScan,
+	/* Recalc Palette = */                       NULL,
+	/* Palette Entries count = */                GALAGA_PALETTE_SIZE,
+	/* Width, Height = */   	                  NAMCO_SCREEN_WIDTH, NAMCO_SCREEN_HEIGHT,
+	/* xAspect, yAspect = */   	               3, 4
+};
+
+struct BurnDriver BurnDrvGalagamf =
+{
+	/* filename of zip without extension = */    "galagamf",
+	/* filename of parent, no extension = */     "galaga",
+	/* filename of board ROMs = */               NULL,
+	/* filename of samples ZIP = */              "galaga",
+	/* date = */                                 "1981",
+	/* FullName = */                          	"Galaga (Midway set 1 with fast shoot hack)\0",
+	/* Comment = */                              NULL,
+	/* Manufacturer = */                         "Namco (Midway License)",
+	/* System = */                               "Miscellaneous",
+	/* FullName = */                             NULL,
+	/* Comment = */                              NULL,
+	/* Manufacturer = */                         NULL,
+	/* System = */                               NULL,
+	/* Flags = */                             	BDF_GAME_WORKING |
+	BDF_CLONE |
+	BDF_ORIENTATION_VERTICAL |
+	BDF_ORIENTATION_FLIPPED |
+	BDF_HISCORE_SUPPORTED,
+	/* No of Players = */                        2,
+	/* Hardware Type = */                        HARDWARE_MISC_PRE90S,
+	/* Genre = */                                GBF_VERSHOOT,
+	/* Family = */                               0,
+	/* GetZipName func = */                   	NULL,
+	/* GetROMInfo func = */                      GalagamfRomInfo,
+	/* GetROMName func = */                      GalagamfRomName,
+	/* GetHDDInfo func = */                      NULL,
+	/* GetHDDName func = */                      NULL,
+	/* GetSampleInfo func = */                   GalagaSampleInfo,
+	/* GetSampleName func = */                   GalagaSampleName,
+	/* GetInputInfo func = */                    GalagaInputInfo,
+	/* GetDIPInfo func = */                      GalagaDIPInfo,
+	/* Init func = */                            galagaInit,
+	/* Exit func = */                            DrvExit,
+	/* Frame func = */                           DrvFrame,
+	/* Redraw func = */                          DrvDraw,
+	/* Areascan func = */                        galagaScan,
+	/* Recalc Palette = */                       NULL,
+	/* Palette Entries count = */                GALAGA_PALETTE_SIZE,
+	/* Width, Height = */   	                  NAMCO_SCREEN_WIDTH, NAMCO_SCREEN_HEIGHT,
+	/* xAspect, yAspect = */   	               3, 4
+};
+
+struct BurnDriver BurnDrvGallag =
+{
+	/* filename of zip without extension = */    "gallag",
+	/* filename of parent, no extension = */     "galaga",
+	/* filename of board ROMs = */               NULL,
+	/* filename of samples ZIP = */              "galaga",
+	/* date = */                                 "1981",
+	/* FullName = */                             "Gallag\0",
+	/* Comment = */                              NULL,
+	/* Manufacturer = */                         "bootleg",
+	/* System = */                               "Miscellaneous",
+	/* FullName = */                             NULL,
+	/* Comment = */                              NULL,
+	/* Manufacturer = */                         NULL,
+	/* System = */                               NULL,
+	/* Flags = */                                BDF_GAME_WORKING |
+	BDF_CLONE |
+	BDF_ORIENTATION_VERTICAL |
+	BDF_ORIENTATION_FLIPPED |
+	BDF_BOOTLEG |
+	BDF_HISCORE_SUPPORTED,
+	/* No of Players = */                        2,
+	/* Hardware Type = */                        HARDWARE_MISC_PRE90S,
+	/* Genre = */                                GBF_VERSHOOT,
+	/* Family = */                               0,
+	/* GetZipName func = */                      NULL,
+	/* GetROMInfo func = */                      GallagRomInfo,
+	/* GetROMName func = */                      GallagRomName,
+	/* GetHDDInfo func = */                      NULL,
+	/* GetHDDName func = */                      NULL,
+	/* GetSampleInfo func = */                   GalagaSampleInfo,
+	/* GetSampleName func = */                   GalagaSampleName,
+	/* GetInputInfo func = */                    GalagaInputInfo,
+	/* GetDIPInfo func = */                      GalagaDIPInfo,
+	/* Init func = */                            gallagInit,
+	/* Exit func = */                            DrvExit,
+	/* Frame func = */                           DrvFrame,
+	/* Redraw func = */                          DrvDraw,
+	/* Areascan func = */                        galagaScan,
+	/* Recalc Palette = */                       NULL,
+	/* Palette Entries count = */                GALAGA_PALETTE_SIZE,
+	/* Width, Height = */   	                  NAMCO_SCREEN_WIDTH, NAMCO_SCREEN_HEIGHT,
+	/* xAspect, yAspect = */   	               3, 4
+};
+
+struct BurnDriver BurnDrvNebulbee =
+{
+	/* filename of zip without extension = */    "nebulbee",
+	/* filename of parent, no extension = */     "galaga",
+	/* filename of board ROMs = */               NULL,
+	/* filename of samples ZIP = */              "galaga",
+	/* date = */                                 "1981",
+	/* FullName = */                             "Nebulous Bee\0",
+	/* Comment = */                              NULL,
+	/* Manufacturer = */                         "bootleg",
+	/* System = */                               "Miscellaneous",
+	/* FullName = */                             NULL,
+	/* Comment = */                              NULL,
+	/* Manufacturer = */                         NULL,
+	/* System = */                               NULL,
+	/* Flags = */                                BDF_GAME_WORKING |
+	BDF_CLONE |
+	BDF_ORIENTATION_VERTICAL |
+	BDF_ORIENTATION_FLIPPED |
+	BDF_BOOTLEG |
+	BDF_HISCORE_SUPPORTED,
+	/* No of Players = */                        2,
+	/* Hardware Type = */                        HARDWARE_MISC_PRE90S,
+	/* Genre = */                                GBF_VERSHOOT,
+	/* Family = */                               0,
+	/* GetZipName func = */                      NULL,
+	/* GetROMInfo func = */                      NebulbeeRomInfo,
+	/* GetROMName func = */                      NebulbeeRomName,
+	/* GetHDDInfo func = */                      NULL,
+	/* GetHDDName func = */                      NULL,
+	/* GetSampleInfo func = */                   GalagaSampleInfo,
+	/* GetSampleName func = */                   GalagaSampleName,
+	/* GetInputInfo func = */                    GalagaInputInfo,
+	/* GetDIPInfo func = */                      GalagaDIPInfo,
+	/* Init func = */                            gallagInit,
+	/* Exit func = */                            DrvExit,
+	/* Frame func = */                           DrvFrame,
+	/* Redraw func = */                          DrvDraw,
+	/* Areascan func = */                        galagaScan,
+	/* Recalc Palette = */                       NULL,
+	/* Palette Entries count = */                GALAGA_PALETTE_SIZE,
+	/* Width, Height = */   	                  NAMCO_SCREEN_WIDTH, NAMCO_SCREEN_HEIGHT,
+	/* xAspect, yAspect = */   	               3, 4
+};
+
+/* === Dig Dug === */
+
+static struct BurnInputInfo DigdugInputList[] =
+{
+	{"P1 Start"             , BIT_DIGITAL  , &input.ports[0].current.bits.bit[2], "p1 start"  },
+	{"P2 Start"             , BIT_DIGITAL  , &input.ports[0].current.bits.bit[3], "p2 start"  },
+	{"P1 Coin"              , BIT_DIGITAL  , &input.ports[0].current.bits.bit[4], "p1 coin"   },
+	{"P2 Coin"              , BIT_DIGITAL  , &input.ports[0].current.bits.bit[5], "p2 coin"   },
+
+	{"P1 Up"                , BIT_DIGITAL  , &input.ports[1].current.bits.bit[0], "p1 up"     },
+	{"P1 Down"              , BIT_DIGITAL  , &input.ports[1].current.bits.bit[2], "p1 down"   },
+	{"P1 Left"              , BIT_DIGITAL  , &input.ports[1].current.bits.bit[3], "p1 left"   },
+	{"P1 Right"             , BIT_DIGITAL  , &input.ports[1].current.bits.bit[1], "p1 right"  },
+	{"P1 Fire 1"            , BIT_DIGITAL  , &input.ports[1].current.bits.bit[4], "p1 fire 1" },
+
+	{"P2 Up (cocktail)"     , BIT_DIGITAL  , &input.ports[2].current.bits.bit[0], "p2 up"     },
+	{"P2 Down (Cocktail)"   , BIT_DIGITAL  , &input.ports[2].current.bits.bit[2], "p2 down"   },
+	{"P2 Left (Cocktail)"   , BIT_DIGITAL  , &input.ports[2].current.bits.bit[3], "p2 left"   },
+	{"P2 Right (Cocktail)"  , BIT_DIGITAL  , &input.ports[2].current.bits.bit[1], "p2 right"  },
+	{"P2 Fire 1 (Cocktail)" , BIT_DIGITAL  , &input.ports[2].current.bits.bit[4], "p2 fire 1" },
+
+	{"Service"              , BIT_DIGITAL  , &input.ports[0].current.bits.bit[7], "service"   },
+	{"Reset"                , BIT_DIGITAL  , &input.reset,                        "reset"     },
+	{"Dip 1"                , BIT_DIPSWITCH, &input.dip[0].byte,                  "dip"       },
+	{"Dip 2"                , BIT_DIPSWITCH, &input.dip[1].byte,                  "dip"       },
+};
+
+STDINPUTINFO(Digdug)
+
+#define DIGDUG_NUM_OF_DIPSWITCHES      2
+
+static struct BurnDIPInfo DigdugDIPList[]=
+{
+	{  0x10,    0xf0,    0xff,    0xa1,       NULL		               },
+
+	// nOffset, nID,     nMask,   nDefault,   NULL
+	{  0x00,    0xff,    0xff,    0xa1,       NULL		               },
+	{  0x01,    0xff,    0xff,    0x24,       NULL		               },
+
+	// Dip 1
+	// x,       DIP_GRP, x,       OptionCnt,  szTitle
+	{  0,       0xfe,    0,       8,          "Coin B"		            },
+	// nInput,  nFlags,  nMask,   nSetting,   szText
+	{  0x00,    0x01,    0x07,    0x07,       "3 Coins 1 Credits"		},
+	{  0x00,    0x01,    0x07,    0x03,       "2 Coins 1 Credits"		},
+	{  0x00,    0x01,    0x07,    0x05,       "2 Coins 3 Credits"		},
+	{  0x00,    0x01,    0x07,    0x01,       "1 Coin  1 Credits"		},
+	{  0x00,    0x01,    0x07,    0x06,       "1 Coin  2 Credits"		},
+	{  0x00,    0x01,    0x07,    0x02,       "1 Coin  3 Credits"		},
+	{  0x00,    0x01,    0x07,    0x04,       "1 Coin  6 Credits"		},
+	{  0x00,    0x01,    0x07,    0x00,       "1 Coin  7 Credits"		},
+
+	// x,       DIP_GRP, x,       OptionCnt,  szTitle
+	{  0,       0xfe,    0,       8,          "Bonus Life (1,2,3) / (5)"		      },
+	// nInput,  nFlags,  nMask,   nSetting,   szText
+	{  0x00,    0x01,    0x38,    0x20,       "10K & Every 40K / 20K & Every 60K"	},
+	{  0x00,    0x01,    0x38,    0x10,       "10K & Every 50K / 30K & Every 80K"	},
+	{  0x00,    0x01,    0x38,    0x30,       "20K & Every 60K / 20K & 50K Only"	},
+	{  0x00,    0x01,    0x38,    0x08,       "20K & Every 70K / 20K & 60K Only"	},
+	{  0x00,    0x01,    0x38,    0x28,       "10K & 40K Only  / 30K & 70K Only"	},
+	{  0x00,    0x01,    0x38,    0x18,       "20K & 60K Only  / 20K Only"  		},
+	{  0x00,    0x01,    0x38,    0x38,       "10K Only        / 30K Only"        },
+	{  0x00,    0x01,    0x38,    0x00,       "None            / None"		      },
+
+	// x,       DIP_GRP, x,       OptionCnt,  szTitle
+	{  0,       0xfe,    0,       4,          "Lives"		            },
+	// nInput,  nFlags,  nMask,   nSetting,   szText
+	{  0x00,    0x01,    0xc0,    0x00,       "1"		               },
+	{  0x00,    0x01,    0xc0,    0x40,       "2"		               },
+	{  0x00,    0x01,    0xc0,    0x80,       "3"		               },
+	{  0x00,    0x01,    0xc0,    0xc0,       "5"		               },
+
+	// DIP 2
+	// x,       DIP_GRP, x,       OptionCnt,  szTitle
+	{  0,       0xfe,    0,       4,          "Coin A"		            },
+	// nInput,  nFlags,  nMask,   nSetting,   szText
+	{  0x01,    0x01,    0xc0,    0x40,       "2 Coins 1 Credits"		},
+	{  0x01,    0x01,    0xc0,    0x00,       "1 Coin  1 Credits"		},
+	{  0x01,    0x01,    0xc0,    0xc0,       "2 Coins 3 Credits"		},
+	{  0x01,    0x01,    0xc0,    0x80,       "1 Coin  2 Credits"		},
+
+	// x,       DIP_GRP, x,       OptionCnt,  szTitle
+	{  0,       0xfe,    0,       2,          "Freeze"		            },
+	// nInput,  nFlags,  nMask,   nSetting,   szText
+	{  0x01,    0x01,    0x20,    0x20,       "Off"		               },
+	{  0x01,    0x01,    0x20,    0x00,       "On"		               },
+
+	// x,       DIP_GRP, x,       OptionCnt,  szTitle
+	{  0,       0xfe,    0,       2,          "Demo Sounds"		      },
+	// nInput,  nFlags,  nMask,   nSetting,   szText
+	{  0x01,    0x01,    0x10,    0x10,       "Off"		               },
+	{  0x01,    0x01,    0x10,    0x00,       "On"		               },
+
+	// x,       DIP_GRP, x,       OptionCnt,  szTitle
+	{  0,       0xfe,    0,       2,          "Allow Continue"		   },
+	// nInput,  nFlags,  nMask,   nSetting,   szText
+	{  0x01,    0x01,    0x08,    0x08,       "No"		               },
+	{  0x01,    0x01,    0x08,    0x00,       "Yes"		               },
+
+	// x,       DIP_GRP, x,       OptionCnt,  szTitle
+	{  0,       0xfe,    0,       2,          "Cabinet"		         },
+	// nInput,  nFlags,  nMask,   nSetting,   szText
+	{  0x01,    0x01,    0x04,    0x04,       "Upright"		         },
+	{  0x01,    0x01,    0x04,    0x00,       "Cocktail"		         },
+
+	// x,       DIP_GRP, x,       OptionCnt,  szTitle
+	{  0,       0xfe,    0,       4,          "Difficulty"		      },
+	// nInput,  nFlags,  nMask,   nSetting,   szText
+	{  0x01,    0x01,    0x03,    0x00,       "Easy"		            },
+	{  0x01,    0x01,    0x03,    0x02,       "Medium"		            },
+	{  0x01,    0x01,    0x03,    0x01,       "Hard"		            },
+	{  0x01,    0x01,    0x03,    0x03,       "Hardest"		         },
+};
+
+STDDIPINFO(Digdug)
+
+// Dig Dug (rev 2)
+
+static struct BurnRomInfo digdugRomDesc[] = {
+	{ "dd1a.1",	      0x1000, 0xa80ec984, BRF_ESS | BRF_PRG  }, //  0 Z80 #1 Program Code
+	{ "dd1a.2",	      0x1000, 0x559f00bd, BRF_ESS | BRF_PRG  }, //  1
+	{ "dd1a.3",	      0x1000, 0x8cbc6fe1, BRF_ESS | BRF_PRG  }, //  2
+	{ "dd1a.4",	      0x1000, 0xd066f830, BRF_ESS | BRF_PRG  }, //  3
+
+	{ "dd1a.5",	      0x1000, 0x6687933b, BRF_ESS | BRF_PRG  }, //  4	Z80 #2 Program Code
+	{ "dd1a.6",	      0x1000, 0x843d857f, BRF_ESS | BRF_PRG  }, //  5
+
+	{ "dd1.7",	      0x1000, 0xa41bce72, BRF_ESS | BRF_PRG  }, //  6	Z80 #3 Program Code
+
+	{ "dd1.9",	      0x0800, 0xf14a6fe1, BRF_GRA            }, //  7	Characters
+
+	{ "dd1.15",	      0x1000, 0xe22957c8, BRF_GRA            }, //  8	Sprites
+	{ "dd1.14",	      0x1000, 0x2829ec99, BRF_GRA            }, //  9
+	{ "dd1.13",	      0x1000, 0x458499e9, BRF_GRA            }, // 10
+	{ "dd1.12",	      0x1000, 0xc58252a0, BRF_GRA            }, // 11
+
+	{ "dd1.11",	      0x1000, 0x7b383983, BRF_GRA            }, // 12	Characters 8x8 2bpp
+
+	{ "dd1.10b",      0x1000, 0x2cf399c2, BRF_GRA            }, // 13 Playfield Data
+
+	{ "136007.113",   0x0020, 0x4cb9da99, BRF_GRA            }, // 14 Palette Prom
+	{ "136007.111",   0x0100, 0x00c7c419, BRF_GRA            }, // 15 Sprite Color Prom
+	{ "136007.112",   0x0100, 0xe9b3e08e, BRF_GRA            }, // 16 Character Color Prom
+
+	{ "136007.110",   0x0100, 0x7a2815b4, BRF_GRA            }, // 17 Namco Sound Proms
+	{ "136007.109",   0x0100, 0x77245b66, BRF_GRA            }, // 18
+};
+
+STD_ROM_PICK(digdug)
+STD_ROM_FN(digdug)
+
+static struct DigDug_PlayField_Params
+{
+	// Dig Dug playfield stuff
+	INT32 playField;
+	INT32 alphaColor;
+	INT32 playEnable;
+	INT32 playColor;
+} playFieldParams;
+
+#define DIGDUG_NUM_OF_CHAR_PALETTE_BITS   1
+#define DIGDUG_NUM_OF_SPRITE_PALETTE_BITS 2
+#define DIGDUG_NUM_OF_BGTILE_PALETTE_BITS 2
+
+#define DIGDUG_PALETTE_SIZE_BGTILES       0x100
+#define DIGDUG_PALETTE_SIZE_SPRITES       0x100
+#define DIGDUG_PALETTE_SIZE_CHARS         0x20
+#define DIGDUG_PALETTE_SIZE (DIGDUG_PALETTE_SIZE_CHARS + \
+	DIGDUG_PALETTE_SIZE_SPRITES + \
+	DIGDUG_PALETTE_SIZE_BGTILES)
+
+#define DIGDUG_PALETTE_OFFSET_BGTILES     0x0
+#define DIGDUG_PALETTE_OFFSET_SPRITE      (DIGDUG_PALETTE_OFFSET_BGTILES + \
+	DIGDUG_PALETTE_SIZE_BGTILES)
+#define DIGDUG_PALETTE_OFFSET_CHARS       (DIGDUG_PALETTE_OFFSET_SPRITE + \
+	DIGDUG_PALETTE_SIZE_SPRITES)
+
+#define DIGDUG_NUM_OF_CHAR                0x80
+#define DIGDUG_SIZE_OF_CHAR_IN_BYTES      0x40
+
+#define DIGDUG_NUM_OF_SPRITE              0x100
+#define DIGDUG_SIZE_OF_SPRITE_IN_BYTES    0x200
+
+#define DIGDUG_NUM_OF_BGTILE              0x100
+#define DIGDUG_SIZE_OF_BGTILE_IN_BYTES    0x80
+
+static INT32 digdugInit(void);
+static INT32 digdugReset(void);
+
+static void digdugMemoryMap1(void);
+static void digdugMemoryMap2(void);
+static void digdugMemoryMap3(void);
+
+static INT32 digdugCharDecode(void);
+static INT32 digdugBGTilesDecode(void);
+static INT32 digdugSpriteDecode(void);
+static tilemap_callback(digdug_bg);
+static tilemap_callback(digdug_fg);
+static INT32 digdugTilemapConfig(void);
+
+static void digdug_pf_latch_w(UINT16 offset, UINT8 dta);
+static void digdugZ80Writeb840(UINT16 offset, UINT8 dta);
+
+static void digdugCalcPalette(void);
+static void digdugRenderTiles(void);
+static UINT32 digdugGetSpriteParams(struct Namco_Sprite_Params *spriteParams, UINT32 offset);
+
+static INT32 digdugScan(INT32 nAction, INT32 *pnMin);
+
+static struct CPU_Config_Def digdugCPU[NAMCO_BRD_CPU_COUNT] =
+{
+	{
+		/* CPU ID = */          CPU1,
+		/* CPU Read Func = */   namcoZ80ProgRead,
+		/* CPU Write Func = */  namcoZ80ProgWrite,
+		/* Memory Mapping = */  digdugMemoryMap1
+	},
+	{
+		/* CPU ID = */          CPU2,
+		/* CPU Read Func = */   namcoZ80ProgRead,
+		/* CPU Write Func = */  namcoZ80ProgWrite,
+		/* Memory Mapping = */  digdugMemoryMap2
+	},
+	{
+		/* CPU ID = */          CPU3,
+		/* CPU Read Func = */   namcoZ80ProgRead,
+		/* CPU Write Func = */  namcoZ80ProgWrite,
+		/* Memory Mapping = */  digdugMemoryMap3
+	},
+};
+
+static struct CPU_Rd_Table digdugReadTable[] =
+{
+	{ 0x6800, 0x6807, namcoZ80ReadDip         },
+	{ 0x7000, 0x700f, namcoCustomICsReadDta   },
+	{ 0x7100, 0x7100, namcoCustomICsReadCmd   },
+	// EAROM Read
+	{ 0xb800, 0xb83f, earom_read              },
+	{ 0x0000, 0x0000, NULL                    },
+};
+
+static struct CPU_Wr_Table digdugWriteTable[] =
+{
+	// EAROM Write
+	{ 0xb800, 0xb83f, earom_write             },
+	{ 0x6800, 0x681f, namcoZ80WriteSound      },
+	{ 0xb840, 0xb840, digdugZ80Writeb840      },
+	{ 0x6820, 0x6820, namcoZ80WriteCPU1Irq    },
+	{ 0x6821, 0x6821, namcoZ80WriteCPU2Irq    },
+	{ 0x6822, 0x6822, namcoZ80WriteCPU3Irq    },
+	{ 0x6823, 0x6823, namcoZ80WriteCPUReset   },
+	//	{ 0x6830, 0x6830, WatchDogWriteNotImplemented },
+	{ 0x7000, 0x700f, namcoCustomICsWriteDta  },
+	{ 0x7100, 0x7100, namcoCustomICsWriteCmd  },
+	{ 0xa000, 0xa006, digdug_pf_latch_w       },
+	{ 0xa007, 0xa007, namcoZ80WriteFlipScreen },
+	{ 0x0000, 0x0000, NULL                    },
+
+};
+
+static struct Memory_Map_Def digdugMemTable[] =
+{
+	{  &memory.Z80.rom1,             0x04000,                               MEM_PGM        },
+	{  &memory.Z80.rom2,             0x04000,                               MEM_PGM        },
+	{  &memory.Z80.rom3,             0x04000,                               MEM_PGM        },
+	{  &memory.PROM.palette,         0x00020,                               MEM_ROM        },
+	{  &memory.PROM.charLookup,      0x00100,                               MEM_ROM        },
+	{  &memory.PROM.spriteLookup,    0x00100,                               MEM_ROM        },
+	{  &NamcoSoundProm,              0x00200,                               MEM_ROM        },
+
+	{  &memory.RAM.video,            0x00800,                               MEM_RAM        },
+	{  &memory.RAM.shared1,          0x00400,                               MEM_RAM        },
+	{  &memory.RAM.shared2,          0x00400,                               MEM_RAM        },
+	{  &memory.RAM.shared3,          0x00400,                               MEM_RAM        },
+
+	{  (UINT8 **)&gameData,          0x1000,                                MEM_DATA       },
+	{  &graphics.fgChars,            DIGDUG_NUM_OF_CHAR * 8 * 8,            MEM_DATA       },
+	{  &graphics.bgTiles,            DIGDUG_NUM_OF_BGTILE * 8 * 8,          MEM_DATA       },
+	{  &graphics.sprites,            DIGDUG_NUM_OF_SPRITE * 16 * 16,        MEM_DATA       },
+	{  (UINT8 **)&graphics.palette,  DIGDUG_PALETTE_SIZE * sizeof(UINT32),  MEM_DATA32     },
+};
+
+#define DIGDUG_MEM_TBL_SIZE      (sizeof(digdugMemTable) / sizeof(struct Memory_Map_Def))
+
+static struct ROM_Load_Def digdugROMTable[] =
+{
+	{  &memory.Z80.rom1,             0x00000, NULL                 },
+	{  &memory.Z80.rom1,             0x01000, NULL                 },
+	{  &memory.Z80.rom1,             0x02000, NULL                 },
+	{  &memory.Z80.rom1,             0x03000, NULL                 },
+	{  &memory.Z80.rom2,             0x00000, NULL                 },
+	{  &memory.Z80.rom2,             0x01000, NULL                 },
+	{  &memory.Z80.rom3,             0x00000, NULL                 },
+	{  &tempRom,                     0x00000, digdugCharDecode     },
+	{  &tempRom,                     0x00000, NULL                 },
+	{  &tempRom,                     0x01000, NULL                 },
+	{  &tempRom,                     0x02000, NULL                 },
+	{  &tempRom,                     0x03000, digdugSpriteDecode   },
+	{  &tempRom,                     0x00000, digdugBGTilesDecode  },
+	{  &gameData,                    0x00000, NULL                 },
+	{  &memory.PROM.palette,         0x00000, NULL                 },
+	{  &memory.PROM.spriteLookup,    0x00000, NULL                 },
+	{  &memory.PROM.charLookup,      0x00000, NULL                 },
+	{  &NamcoSoundProm,              0x00000, NULL                 },
+	{  &NamcoSoundProm,              0x00100, namcoMachineInit     },
+};
+
+#define DIGDUG_ROM_TBL_SIZE      (sizeof(digdugROMTable) / sizeof(struct ROM_Load_Def))
+
+typedef void (*DrawFunc_t)(void);
+
+static DrawFunc_t digdugDrawFuncs[] =
+{
+	digdugCalcPalette,
+	digdugRenderTiles,
+	namcoRenderSprites,
+};
+
+#define DIGDUG_DRAW_TBL_SIZE  (sizeof(digdugDrawFuncs) / sizeof(digdugDrawFuncs[0]))
+
+static struct Namco_Custom_RW_Entry digdugCustomRWTable[] =
+{
+	{  0x71,    namco51xxRead  },
+	{  0xa1,    namco51xxWrite },
+	{  0xb1,    namco51xxRead  },
+	{  0xc1,    namco51xxWrite },
+	{  0xd2,    namco53xxRead  },
+	{  0x00,    NULL           }
+};
+
+static struct Machine_Config_Def digdugMachineConfig =
+{
+	/*cpus                   */ digdugCPU,
+	/*wrAddrList             */ digdugWriteTable,
+	/*rdAddrList             */ digdugReadTable,
+	/*memMapTable            */ digdugMemTable,
+	/*sizeOfMemMapTable      */ DIGDUG_MEM_TBL_SIZE,
+	/*romLayoutTable         */ digdugROMTable,
+	/*sizeOfRomLayoutTable   */ DIGDUG_ROM_TBL_SIZE,
+	/*tempRomSize            */ 0x4000,
+	/*tilemapsConfig         */ digdugTilemapConfig,
+	/*drawLayerTable         */ digdugDrawFuncs,
+	/*drawTableSize          */ DIGDUG_DRAW_TBL_SIZE,
+	/*getSpriteParams        */ digdugGetSpriteParams,
+	/*reset                  */ digdugReset,
+	/*customRWTable          */ digdugCustomRWTable,
+	/*n54xxSampleList        */ NULL
+};
+
+static INT32 digdugInit(void)
+{
+	machine.game = NAMCO_DIGDUG;
+	machine.numOfDips = DIGDUG_NUM_OF_DIPSWITCHES;
+
+	machine.config = &digdugMachineConfig;
+
+	INT32 retVal = namcoInitBoard();
+
+	if (0 == retVal)
+		earom_init();
+
+	return retVal;
+}
+
+static INT32 digdugReset(void)
+{
+	playFieldParams.playField = 0;
+	playFieldParams.alphaColor = 0;
+	playFieldParams.playEnable = 0;
+	playFieldParams.playColor = 0;
+
+	earom_reset();
+
+	return DrvDoReset();
+}
+
+static void digdugMemoryMap1(void)
+{
+	ZetMapMemory(memory.Z80.rom1,    0x0000, 0x3fff, MAP_ROM);
+	ZetMapMemory(memory.RAM.video,   0x8000, 0x87ff, MAP_RAM);
+	ZetMapMemory(memory.RAM.shared1, 0x8800, 0x8bff, MAP_RAM);
+	ZetMapMemory(memory.RAM.shared2, 0x9000, 0x93ff, MAP_RAM);
+	ZetMapMemory(memory.RAM.shared3, 0x9800, 0x9bff, MAP_RAM);
+}
+
+static void digdugMemoryMap2(void)
+{
+	ZetMapMemory(memory.Z80.rom2,    0x0000, 0x3fff, MAP_ROM);
+	ZetMapMemory(memory.RAM.video,   0x8000, 0x87ff, MAP_RAM);
+	ZetMapMemory(memory.RAM.shared1, 0x8800, 0x8bff, MAP_RAM);
+	ZetMapMemory(memory.RAM.shared2, 0x9000, 0x93ff, MAP_RAM);
+	ZetMapMemory(memory.RAM.shared3, 0x9800, 0x9bff, MAP_RAM);
+}
+
+static void digdugMemoryMap3(void)
+{
+	ZetMapMemory(memory.Z80.rom3,    0x0000, 0x3fff, MAP_ROM);
+	ZetMapMemory(memory.RAM.video,   0x8000, 0x87ff, MAP_RAM);
+	ZetMapMemory(memory.RAM.shared1, 0x8800, 0x8bff, MAP_RAM);
+	ZetMapMemory(memory.RAM.shared2, 0x9000, 0x93ff, MAP_RAM);
+	ZetMapMemory(memory.RAM.shared3, 0x9800, 0x9bff, MAP_RAM);
+}
+
+static INT32 digdugCharDecode(void)
+{
+	GfxDecode(
+			  DIGDUG_NUM_OF_CHAR,
+			  DIGDUG_NUM_OF_CHAR_PALETTE_BITS,
+			  8, 8,
+			  (INT32*)planeOffsets1Bit,
+			  (INT32*)xOffsets8x8Tiles1Bit,
+			  (INT32*)yOffsets8x8Tiles1Bit,
+			  DIGDUG_SIZE_OF_CHAR_IN_BYTES,
+			  tempRom,
+			  graphics.fgChars
+			 );
+
+	return 0;
+}
+
+static INT32 digdugBGTilesDecode(void)
+{
+	GfxDecode(
+			  DIGDUG_NUM_OF_BGTILE,
+			  DIGDUG_NUM_OF_BGTILE_PALETTE_BITS,
+			  8, 8,
+			  (INT32*)planeOffsets2Bit,
+			  (INT32*)xOffsets8x8Tiles2Bit,
+			  (INT32*)yOffsets8x8Tiles2Bit,
+			  DIGDUG_SIZE_OF_BGTILE_IN_BYTES,
+			  tempRom,
+			  graphics.bgTiles
+			 );
+
+	return 0;
+}
+
+static INT32 digdugSpriteDecode(void)
+{
+	GfxDecode(
+			  DIGDUG_NUM_OF_SPRITE,
+			  DIGDUG_NUM_OF_SPRITE_PALETTE_BITS,
+			  16, 16,
+			  (INT32*)planeOffsets2Bit,
+			  (INT32*)xOffsets16x16Tiles2Bit,
+			  (INT32*)yOffsets16x16Tiles2Bit,
+			  DIGDUG_SIZE_OF_SPRITE_IN_BYTES,
+			  tempRom,
+			  graphics.sprites
+			 );
+
+	return 0;
+}
+
+static tilemap_callback ( digdug_fg )
+{
+	INT32 code = memory.RAM.video[offs];
+	INT32 colour = ((code >> 4) & 0x0e) | ((code >> 3) & 2);
+	code &= 0x7f;
+
+	TILE_SET_INFO(1, code, colour, 0);
+}
+
+static tilemap_callback ( digdug_bg )
+{
+	UINT8 *pf = gameData + (playFieldParams.playField << 10);
+	INT8 pfval = pf[offs & 0xfff];
+	INT32 pfColour = (pfval >> 4) + (playFieldParams.playColor << 4);
+
+	TILE_SET_INFO(0, pfval, pfColour, 0);
+}
+
+static INT32 digdugTilemapConfig(void)
+{
+	GenericTilemapInit(
+					   0,
+					   namco_map_scan, digdug_bg_map_callback,
+					   8, 8,
+					   NAMCO_TMAP_WIDTH, NAMCO_TMAP_HEIGHT
+					  );
+	GenericTilemapSetGfx(
+						 0,
+						 graphics.bgTiles,
+						 DIGDUG_NUM_OF_BGTILE_PALETTE_BITS,
+						 8, 8,
+						 DIGDUG_NUM_OF_BGTILE * 8 * 8,
+						 DIGDUG_PALETTE_OFFSET_BGTILES,
+						 DIGDUG_PALETTE_SIZE_BGTILES - 1
+						);
+	GenericTilemapSetTransparent(0, 0);
+
+	GenericTilemapInit(
+					   1,
+					   namco_map_scan, digdug_fg_map_callback,
+					   8, 8,
+					   NAMCO_TMAP_WIDTH, NAMCO_TMAP_HEIGHT
+					  );
+	GenericTilemapSetGfx(
+						 1,
+						 graphics.fgChars,
+						 DIGDUG_NUM_OF_CHAR_PALETTE_BITS,
+						 8, 8,
+						 DIGDUG_NUM_OF_CHAR * 8 * 8,
+						 DIGDUG_PALETTE_OFFSET_CHARS,
+						 DIGDUG_PALETTE_SIZE_CHARS - 1
+						);
+	GenericTilemapSetTransparent(1, 0);
+
+	GenericTilemapSetOffsets(TMAP_GLOBAL, 0, 0);
+
+	return 0;
+}
+
+static void digdug_pf_latch_w(UINT16 offset, UINT8 dta)
+{
+	switch (offset)
+	{
+		case 0:
+			playFieldParams.playField = (playFieldParams.playField & ~1) | (dta & 1);
+			break;
+
+		case 1:
+			playFieldParams.playField = (playFieldParams.playField & ~2) | ((dta << 1) & 2);
+			break;
+
+		case 2:
+			playFieldParams.alphaColor = dta & 1;
+			break;
+
+		case 3:
+			playFieldParams.playEnable = dta & 1;
+			break;
+
+		case 4:
+			playFieldParams.playColor = (playFieldParams.playColor & ~1) | (dta & 1);
+			break;
+
+		case 5:
+			playFieldParams.playColor = (playFieldParams.playColor & ~2) | ((dta << 1) & 2);
+			break;
+	}
+}
+
+static void digdugZ80Writeb840(UINT16 offset, UINT8 dta)
+{
+	earom_ctrl_write(0xb840, dta);
+}
+
+#define DIGDUG_3BIT_PALETTE_SIZE    32
+
+static void digdugCalcPalette(void)
+{
+	UINT32 palette[DIGDUG_3BIT_PALETTE_SIZE];
+
+	for (INT32 i = 0; i < DIGDUG_3BIT_PALETTE_SIZE; i ++)
+	{
+		INT32 r = Colour3Bit[(memory.PROM.palette[i] >> 0) & 0x07];
+		INT32 g = Colour3Bit[(memory.PROM.palette[i] >> 3) & 0x07];
+		INT32 b = Colour3Bit[(memory.PROM.palette[i] >> 5) & 0x06];
+
+		palette[i] = BurnHighCol(r, g, b, 0);
+	}
+
+	/* bg_select */
+	for (INT32 i = 0; i < DIGDUG_PALETTE_SIZE_BGTILES; i ++)
+	{
+		graphics.palette[DIGDUG_PALETTE_OFFSET_BGTILES + i] =
+			palette[memory.PROM.charLookup[i] & 0x0f];
+	}
+
+	/* sprites */
+	for (INT32 i = 0; i < DIGDUG_PALETTE_SIZE_SPRITES; i ++)
+	{
+		graphics.palette[DIGDUG_PALETTE_OFFSET_SPRITE + i] =
+			palette[(memory.PROM.spriteLookup[i] & 0x0f) + 0x10];
+	}
+
+	/* characters - direct mapping */
+	for (INT32 i = 0; i < DIGDUG_PALETTE_SIZE_CHARS; i += 2)
+	{
+		graphics.palette[DIGDUG_PALETTE_OFFSET_CHARS + i + 0] = palette[0];
+		graphics.palette[DIGDUG_PALETTE_OFFSET_CHARS + i + 1] = palette[i/2];
+	}
+}
+
+static void digdugRenderTiles(void)
+{
+	GenericTilemapSetScrollX(0, 0);
+	GenericTilemapSetScrollY(0, 0);
+	GenericTilemapSetOffsets(0, 0, 0);
+	GenericTilemapSetEnable(0, (0 == playFieldParams.playEnable));
+	GenericTilemapDraw(0, pTransDraw, 0 | TMAP_DRAWOPAQUE);
+	GenericTilemapSetEnable(1, 1);
+	GenericTilemapDraw(1, pTransDraw, 0 | TMAP_TRANSPARENT);
+}
+
+static UINT32 digdugGetSpriteParams(struct Namco_Sprite_Params *spriteParams, UINT32 offset)
+{
+	UINT8 *spriteRam1 = memory.RAM.shared1 + 0x380;
+	UINT8 *spriteRam2 = memory.RAM.shared2 + 0x380;
+	UINT8 *spriteRam3 = memory.RAM.shared3 + 0x380;
+
+	INT32 sprite = spriteRam1[offset + 0];
+	if (sprite & 0x80) spriteParams->sprite = (sprite & 0xc0) | ((sprite & ~0xc0) << 2);
+	else               spriteParams->sprite = sprite;
+	spriteParams->colour = spriteRam1[offset + 1] & 0x3f;
+
+	spriteParams->xStart = spriteRam2[offset + 1] - 40 + 1;
+	if (8 > spriteParams->xStart) spriteParams->xStart += 0x100;
+	spriteParams->yStart = NAMCO_SCREEN_WIDTH - spriteRam2[offset + 0] + 1;
+	spriteParams->xStep = 16;
+	spriteParams->yStep = 16;
+
+	spriteParams->flags = spriteRam3[offset + 0] & 0x03;
+	spriteParams->flags |= ((sprite & 0x80) >> 4) | ((sprite & 0x80) >> 5);
+
+	if (spriteParams->flags & ySize)
+	{
+		spriteParams->yStart -= 16;
+	}
+
+	if (spriteParams->flags & xSize)
+	{
+		if (spriteParams->flags & xFlip)
+		{
+			spriteParams->xStart += 16;
+			spriteParams->xStep  = -16;
+		}
+	}
+
+	spriteParams->paletteBits = DIGDUG_NUM_OF_SPRITE_PALETTE_BITS;
+	spriteParams->paletteOffset = DIGDUG_PALETTE_OFFSET_SPRITE;
+
+	return 1;
+}
+
+static INT32 digdugScan(INT32 nAction, INT32 *pnMin)
+{
+	if (nAction & ACB_DRIVER_DATA) {
+		SCAN_VAR(playFieldParams.playField);
+		SCAN_VAR(playFieldParams.alphaColor);
+		SCAN_VAR(playFieldParams.playEnable);
+		SCAN_VAR(playFieldParams.playColor);
+
+		earom_scan(nAction, pnMin);
+	}
+
+	return DrvScan(nAction, pnMin);
+}
+
+struct BurnDriver BurnDrvDigdug =
+{
+	/* filename of zip without extension = */    "digdug",
+	/* filename of parent, no extension = */     NULL,
+	/* filename of board ROMs = */               NULL,
+	/* filename of samples ZIP = */              NULL,
+	/* date = */                                 "1982",
+	/* FullName = */                             "Dig Dug (rev 2)\0",
+	/* Comment = */                              NULL,
+	/* Manufacturer = */                         "Namco",
+	/* System = */                               "Miscellaneous",
+	/* FullName = */                             NULL,
+	/* Comment = */                              NULL,
+	/* Manufacturer = */                         NULL,
+	/* System = */                               NULL,
+	/* Flags = */                                BDF_GAME_WORKING |
+	BDF_ORIENTATION_VERTICAL |
+	BDF_ORIENTATION_FLIPPED,
+	/* No of Players = */                        2,
+	/* Hardware Type = */                        HARDWARE_MISC_PRE90S,
+	/* Genre = */                                GBF_MAZE | GBF_ACTION,
+	/* Family = */                               0,
+	/* GetZipName func = */                      NULL,
+	/* GetROMInfo func = */                      digdugRomInfo,
+	/* GetROMName func = */                      digdugRomName,
+	/* GetHDDInfo func = */                      NULL,
+	/* GetHDDName func = */                      NULL,
+	/* GetSampleInfo func = */                   NULL,
+	/* GetSampleName func = */                   NULL,
+	/* GetInputInfo func = */                    DigdugInputInfo,
+	/* GetDIPInfo func = */                      DigdugDIPInfo,
+	/* Init func = */                            digdugInit,
+	/* Exit func = */                            DrvExit,
+	/* Frame func = */                           DrvFrame,
+	/* Redraw func = */                          DrvDraw,
+	/* Areascan func = */                        digdugScan,
+	/* Recalc Palette = */                       NULL,
+	/* Palette Entries count = */                DIGDUG_PALETTE_SIZE,
+	/* Width, Height = */   	                  NAMCO_SCREEN_WIDTH, NAMCO_SCREEN_HEIGHT,
+	/* xAspect, yAspect = */   	               3, 4
+};
+
+/* === XEVIOUS === */
+
+static struct BurnInputInfo XeviousInputList[] =
+{
+	{"Dip 1"             , BIT_DIPSWITCH,  &input.dip[0].byte,                  "dip"       },
+	{"Dip 2"             , BIT_DIPSWITCH,  &input.dip[1].byte,                  "dip"       },
+
+	{"Reset"             , BIT_DIGITAL,    &input.reset,                        "reset"     },
+
+	{"Up"                , BIT_DIGITAL,    &input.ports[1].current.bits.bit[0], "p1 up"     },
+	{"Right"             , BIT_DIGITAL,    &input.ports[1].current.bits.bit[1], "p1 right"  },
+	{"Down"              , BIT_DIGITAL,    &input.ports[1].current.bits.bit[2], "p1 down"   },
+	{"Left"              , BIT_DIGITAL,    &input.ports[1].current.bits.bit[3], "p1 left"   },
+	{"P1 Button 1"       , BIT_DIGITAL,    &input.ports[1].current.bits.bit[4], "p1 fire 1" },
+	// hack! CUF - must remap this input to DIP1.0
+	{"P1 Button 2"       , BIT_DIGITAL,    &input.ports[1].current.bits.bit[6], "p1 fire 2" },
+
+	{"Up (Cocktail)"     , BIT_DIGITAL,    &input.ports[2].current.bits.bit[0], "p2 up"     },
+	{"Right (Cocktail)"  , BIT_DIGITAL,    &input.ports[2].current.bits.bit[1], "p2 right"  },
+	{"Down (Cocktail)"   , BIT_DIGITAL,    &input.ports[2].current.bits.bit[2], "p2 down"   },
+	{"Left (Cocktail)"   , BIT_DIGITAL,    &input.ports[2].current.bits.bit[3], "p2 left"   },
+	{"Fire 1 (Cocktail)" , BIT_DIGITAL,    &input.ports[2].current.bits.bit[4], "p2 fire 1" },
+	// hack! CUF - must remap this input to DIP1.4
+	{"Fire 2 (Cocktail)" , BIT_DIGITAL,    &input.ports[2].current.bits.bit[6], "p2 fire 2" },
+
+	{"Start 1"           , BIT_DIGITAL,    &input.ports[0].current.bits.bit[2], "p1 start"  },
+	{"Start 2"           , BIT_DIGITAL,    &input.ports[0].current.bits.bit[3], "p2 start"  },
+	{"Coin 1"            , BIT_DIGITAL,    &input.ports[0].current.bits.bit[4], "p1 coin"   },
+	{"Coin 2"            , BIT_DIGITAL,    &input.ports[0].current.bits.bit[5], "p2 coin"   },
+	{"Service"           , BIT_DIGITAL,    &input.ports[0].current.bits.bit[7], "service"   },
+
+};
+
+STDINPUTINFO(Xevious)
+
+#define XEVIOUS_NUM_OF_DIPSWITCHES     2
+
+static struct BurnDIPInfo XeviousDIPList[]=
+{
+	// Default Values
+	// nOffset, nID,     nMask,   nDefault,   NULL
+	{  0x00,    0xff,    0xff,    0xFF,       NULL                     },
+	{  0x01,    0xff,    0xff,    0xFF,       NULL                     },
+
+	// Dip 1
+	// x,       DIP_GRP, x,       OptionCnt,  szTitle
+	{  0,       0xfe,    0,       0,          "Button 2 (Not a DIP)"   },
+	// nInput,  nFlags,  nMask,   nSetting,   szText
+	{  0x00,    0x01,    0x01,    0x01,       "Released"               },
+	{  0x00,    0x01,    0x01,    0x00,       "Held"                   },
+
+	// x,       DIP_GRP, x,       OptionCnt,  szTitle
+	{  0,       0xfe,    0,       2,          "Flags Award Bonus Life" },
+	// nInput,  nFlags,  nMask,   nSetting,   szText
+	{  0x00,    0x01,    0x02,    0x02,       "Yes"                    },
+	{  0x00,    0x01,    0x02,    0x00,       "No"                     },
+
+	// x,       DIP_GRP, x,       OptionCnt,  szTitle
+	{  0,       0xfe,    0,       4,          "Coin B"                 },
+	// nInput,  nFlags,  nMask,   nSetting,   szText
+	{  0x00,    0x01,    0x0C,    0x04,       "2 Coins 1 Play"         },
+	{  0x00,    0x01,    0x0C,    0x0C,       "1 Coin  1 Play"         },
+	{  0x00,    0x01,    0x0C,    0x00,       "2 Coins 3 Plays"        },
+	{  0x00,    0x01,    0x0C,    0x08,       "1 Coin  2 Plays"        },
+
+	// x,       DIP_GRP, x,       OptionCnt,  szTitle
+	{  0,       0xfe,    0,       0,          "Button 2 (Cocktail) (Not a DIP)" },
+	// nInput,  nFlags,  nMask,   nSetting,   szText
+	{  0x00,    0x01,    0x10,    0x10,       "Released"               },
+	{  0x00,    0x01,    0x10,    0x00,       "Held"                   },
+
+	// x,       DIP_GRP, x,       OptionCnt,  szTitle
+	{  0,       0xfe,    0,       4,          "Difficulty"             },
+	// nInput,  nFlags,  nMask,   nSetting,   szText
+	{  0x00,    0x01,    0x60,    0x40,       "Easy"                   },
+	{  0x00,    0x01,    0x60,    0x60,       "Normal"                 },
+	{  0x00,    0x01,    0x60,    0x20,       "Hard"                   },
+	{  0x00,    0x01,    0x60,    0x00,       "Hardest"                },
+
+	// x,       DIP_GRP, x,       OptionCnt,  szTitle
+	{  0,       0xfe,    0,       2,          "Freeze"                 },
+	// nInput,  nFlags,  nMask,   nSetting,   szText
+	{  0x00,    0x01,    0x80,    0x80,       "Off"                    },
+	{  0x00,    0x01,    0x80,    0x00,       "On"                     },
+
+	// Dip 2
+	// x,       DIP_GRP, x,       OptionCnt,  szTitle
+	{  0,       0xfe,    0,       4,          "Coin A"                 },
+	// nInput,  nFlags,  nMask,   nSetting,   szText
+	{  0x01,    0x01,    0x03,    0x01,       "2 Coins 1 Play"         },
+	{  0x01,    0x01,    0x03,    0x03,       "1 Coin  1 Play"         },
+	{  0x01,    0x01,    0x03,    0x00,       "2 Coins 3 Plays"        },
+	{  0x01,    0x01,    0x03,    0x02,       "1 Coin  2 Plays"        },
+
+	// x,       DIP_GRP, x,       OptionCnt,  szTitle
+	{  0,       0xfe,    0,       8,          "Bonus Life"             },
+	// nInput,  nFlags,  nMask,   nSetting,   szText
+	{  0x01,    0x01,    0x1C,    0x18,       "10k  40k  40k"          },
+	{  0x01,    0x01,    0x1C,    0x14,       "10k  50k  50k"          },
+	{  0x01,    0x01,    0x1C,    0x10,       "20k  50k  50k"          },
+	{  0x01,    0x01,    0x1C,    0x1C,       "20k  60k  60k"          },
+	{  0x01,    0x01,    0x1C,    0x0C,       "20k  70k  70k"          },
+	{  0x01,    0x01,    0x1C,    0x08,       "20k  80k  80k"          },
+	{  0x01,    0x01,    0x1C,    0x04,       "20k  60k"               },
+	{  0x01,    0x01,    0x1C,    0x00,       "None"                   },
+
+	// x,       DIP_GRP, x,       OptionCnt,  szTitle
+	{  0,       0xfe,    0,       4,          "Lives"                  },
+	// nInput,  nFlags,  nMask,   nSetting,   szText
+	{  0x01,    0x01,    0x60,    0x40,       "1"                      },
+	{  0x01,    0x01,    0x60,    0x20,       "2"                      },
+	{  0x01,    0x01,    0x60,    0x60,       "3"                      },
+	{  0x01,    0x01,    0x60,    0x00,       "5"                      },
+
+	// x,       DIP_GRP, x,       OptionCnt,  szTitle
+	{  0,       0xfe,    0,       2,          "Cabinet"                },
+	// nInput,  nFlags,  nMask,   nSetting,   szText
+	{  0x01,    0x01,    0x80,    0x80,       "Upright"                },
+	{  0x01,    0x01,    0x80,    0x00,       "Cocktail"               },
+
+};
+
+STDDIPINFO(Xevious)
+
+static struct BurnDIPInfo SxeviousDIPList[]=
+{
+	// Default Values
+	// nOffset, nID,     nMask,   nDefault,   NULL
+	{  0x00,    0xff,    0xff,    0x7F,       NULL                     },
+	{  0x01,    0xff,    0xff,    0xFF,       NULL                     },
+
+	// Dip 1
+	// x,       DIP_GRP, x,       OptionCnt,  szTitle
+	{  0,       0xfe,    0,       0,          "Button 2 (Not a DIP)"   },
+	// nInput,  nFlags,  nMask,   nSetting,   szText
+	{  0x00,    0x01,    0x01,    0x01,       "Released"               },
+	{  0x00,    0x01,    0x01,    0x00,       "Held"                   },
+
+	// x,       DIP_GRP, x,       OptionCnt,  szTitle
+	{  0,       0xfe,    0,       2,          "Flags Award Bonus Life" },
+	// nInput,  nFlags,  nMask,   nSetting,   szText
+	{  0x00,    0x01,    0x02,    0x02,       "Yes"                    },
+	{  0x00,    0x01,    0x02,    0x00,       "No"                     },
+
+	// x,       DIP_GRP, x,       OptionCnt,  szTitle
+	{  0,       0xfe,    0,       4,          "Coin B"                 },
+	// nInput,  nFlags,  nMask,   nSetting,   szText
+	{  0x00,    0x01,    0x0C,    0x04,       "1 Coins 3 Plays"         },
+	{  0x00,    0x01,    0x0C,    0x0C,       "1 Coin  1 Play"         },
+	{  0x00,    0x01,    0x0C,    0x00,       "1 Coins 6 Plays"        },
+	{  0x00,    0x01,    0x0C,    0x08,       "1 Coin  2 Plays"        },
+
+	// x,       DIP_GRP, x,       OptionCnt,  szTitle
+	{  0,       0xfe,    0,       0,          "Button 2 (Cocktail) (Not a DIP)" },
+	// nInput,  nFlags,  nMask,   nSetting,   szText
+	{  0x00,    0x01,    0x10,    0x10,       "Released"               },
+	{  0x00,    0x01,    0x10,    0x00,       "Held"                   },
+
+	// x,       DIP_GRP, x,       OptionCnt,  szTitle
+	{  0,       0xfe,    0,       4,          "Difficulty"             },
+	// nInput,  nFlags,  nMask,   nSetting,   szText
+	{  0x00,    0x01,    0x60,    0x40,       "Easy"                   },
+	{  0x00,    0x01,    0x60,    0x60,       "Normal"                 },
+	{  0x00,    0x01,    0x60,    0x20,       "Hard"                   },
+	{  0x00,    0x01,    0x60,    0x00,       "Hardest"                },
+
+	// x,       DIP_GRP, x,       OptionCnt,  szTitle
+	{  0,       0xfe,    0,       2,          "Freeze"                 },
+	// nInput,  nFlags,  nMask,   nSetting,   szText
+	{  0x00,    0x01,    0x80,    0x00,       "Off"                    },
+	{  0x00,    0x01,    0x80,    0x80,       "On"                     },
+
+	// Dip 2
+	// x,       DIP_GRP, x,       OptionCnt,  szTitle
+	{  0,       0xfe,    0,       4,          "Coin A"                 },
+	// nInput,  nFlags,  nMask,   nSetting,   szText
+	{  0x01,    0x01,    0x03,    0x01,       "2 Coins 1 Play"         },
+	{  0x01,    0x01,    0x03,    0x03,       "1 Coin  1 Play"         },
+	{  0x01,    0x01,    0x03,    0x00,       "2 Coins 3 Plays"        },
+	{  0x01,    0x01,    0x03,    0x02,       "1 Coin  2 Plays"        },
+
+	// x,       DIP_GRP, x,       OptionCnt,  szTitle
+	{  0,       0xfe,    0,       8,          "Bonus Life"             },
+	// nInput,  nFlags,  nMask,   nSetting,   szText
+	{  0x01,    0x01,    0x1C,    0x18,       "10k  40k  40k"          },
+	{  0x01,    0x01,    0x1C,    0x14,       "10k  50k  50k"          },
+	{  0x01,    0x01,    0x1C,    0x10,       "20k  50k  50k"          },
+	{  0x01,    0x01,    0x1C,    0x1C,       "20k  60k  60k"          },
+	{  0x01,    0x01,    0x1C,    0x0C,       "20k  70k  70k"          },
+	{  0x01,    0x01,    0x1C,    0x08,       "20k  80k  80k"          },
+	{  0x01,    0x01,    0x1C,    0x04,       "20k  60k"               },
+	{  0x01,    0x01,    0x1C,    0x00,       "None"                   },
+
+	// x,       DIP_GRP, x,       OptionCnt,  szTitle
+	{  0,       0xfe,    0,       4,          "Lives"                  },
+	// nInput,  nFlags,  nMask,   nSetting,   szText
+	{  0x01,    0x01,    0x60,    0x40,       "1"                      },
+	{  0x01,    0x01,    0x60,    0x20,       "2"                      },
+	{  0x01,    0x01,    0x60,    0x60,       "3"                      },
+	{  0x01,    0x01,    0x60,    0x00,       "5"                      },
+
+	// x,       DIP_GRP, x,       OptionCnt,  szTitle
+	{  0,       0xfe,    0,       2,          "Cabinet"                },
+	// nInput,  nFlags,  nMask,   nSetting,   szText
+	{  0x01,    0x01,    0x80,    0x80,       "Upright"                },
+	{  0x01,    0x01,    0x80,    0x00,       "Cocktail"               },
+
+};
+
+STDDIPINFO(Sxevious)
+
+static struct BurnRomInfo XeviousRomDesc[] = {
+	{ "xvi_1.3p",      0x01000, 0x09964dda, BRF_ESS | BRF_PRG   }, //  0	Z80 #1 Program Code
+	{ "xvi_2.3m",      0x01000, 0x60ecce84, BRF_ESS | BRF_PRG   }, //  1
+	{ "xvi_3.2m",      0x01000, 0x79754b7d, BRF_ESS | BRF_PRG   }, //  2
+	{ "xvi_4.2l",      0x01000, 0xc7d4bbf0, BRF_ESS | BRF_PRG   }, //  3
+
+	{ "xvi_5.3f",      0x01000, 0xc85b703f, BRF_ESS | BRF_PRG   }, //  4	Z80 #2 Program Code
+	{ "xvi_6.3j",      0x01000, 0xe18cdaad, BRF_ESS | BRF_PRG   }, //  5
+
+	{ "xvi_7.2c",      0x01000, 0xdd35cf1c, BRF_ESS | BRF_PRG   }, //  6	Z80 #3 Program Code
+
+	{ "xvi_12.3b",     0x01000, 0x088c8b26, BRF_GRA             }, /*  7 background characters */
+	{ "xvi_13.3c",     0x01000, 0xde60ba25, BRF_GRA             },	/*  8 bg pattern B0 */
+	{ "xvi_14.3d",     0x01000, 0x535cdbbc, BRF_GRA             },	/*  9 bg pattern B1 */
+
+	{ "xvi_15.4m",     0x02000, 0xdc2c0ecb, BRF_GRA             }, /* 10 sprite set #1, planes 0/1 */
+	{ "xvi_18.4r",     0x02000, 0x02417d19, BRF_GRA             }, /* 11 sprite set #1, plane 2, set #2, plane 0 */
+	{ "xvi_17.4p",     0x02000, 0xdfb587ce, BRF_GRA             }, /* 12 sprite set #2, planes 1/2 */
+	{ "xvi_16.4n",     0x01000, 0x605ca889, BRF_GRA             },	/* 13 sprite set #3, planes 0/1 */
+
+	{ "xvi_9.2a",      0x01000, 0x57ed9879, BRF_GRA             }, /* 14 */
+	{ "xvi_10.2b",     0x02000, 0xae3ba9e5, BRF_GRA             }, /* 15 */
+	{ "xvi_11.2c",     0x01000, 0x31e244dd, BRF_GRA             }, /* 16 */
+
+	{ "xvi_8bpr.6a",   0x00100, 0x5cc2727f, BRF_GRA             }, /* 17 palette red component */
+	{ "xvi_9bpr.6d",   0x00100, 0x5c8796cc, BRF_GRA             }, /* 18 palette green component */
+	{ "xvi10bpr.6e",   0x00100, 0x3cb60975, BRF_GRA             }, /* 19 palette blue component */
+	{ "xvi_7bpr.4h",   0x00200, 0x22d98032, BRF_GRA             }, /* 20 bg tiles lookup table low bits */
+	{ "xvi_6bpr.4f",   0x00200, 0x3a7599f0, BRF_GRA             }, /* 21 bg tiles lookup table high bits */
+	{ "xvi_4bpr.3l",   0x00200, 0xfd8b9d91, BRF_GRA             }, /* 22 sprite lookup table low bits */
+	{ "xvi_5bpr.3m",   0x00200, 0xbf906d82, BRF_GRA             }, /* 23 sprite lookup table high bits */
+
+	{ "xvi_2bpr.7n",   0x00100, 0x550f06bc, BRF_GRA             }, /* 24 */
+	{ "xvi_1bpr.5n",   0x00100, 0x77245b66, BRF_GRA             }, /* 25 timing - not used */
+};
+
+STD_ROM_PICK(Xevious)
+STD_ROM_FN(Xevious)
+
+static struct BurnRomInfo SxeviousRomDesc[] = {
+	{ "cpu_3p.rom",    0x01000, 0x1c8d27d5, BRF_ESS | BRF_PRG   }, //  0	Z80 #1 Program Code
+	{ "cpu_3m.rom",    0x01000, 0xfd04e615, BRF_ESS | BRF_PRG   }, //  1
+	{ "xv3_3.2m",      0x01000, 0x294d5404, BRF_ESS | BRF_PRG   }, //  2
+	{ "xv3_4.2l",      0x01000, 0x6a44bf92, BRF_ESS | BRF_PRG   }, //  3
+
+	{ "xv3_5.3f",      0x01000, 0xd4bd3d81, BRF_ESS | BRF_PRG   }, //  4	Z80 #2 Program Code
+	{ "xv3_6.3j",      0x01000, 0xaf06be5f, BRF_ESS | BRF_PRG   }, //  5
+
+	{ "xvi_7.2c",      0x01000, 0xdd35cf1c, BRF_ESS | BRF_PRG   }, //  6	Z80 #3 Program Code
+
+	{ "xvi_12.3b",     0x01000, 0x088c8b26, BRF_GRA             }, /*  7 background characters */
+	{ "xvi_13.3c",     0x01000, 0xde60ba25, BRF_GRA             },	/*  8 bg pattern B0 */
+	{ "xvi_14.3d",     0x01000, 0x535cdbbc, BRF_GRA             },	/*  9 bg pattern B1 */
+
+	{ "xvi_15.4m",     0x02000, 0xdc2c0ecb, BRF_GRA             }, /* 10 sprite set #1, planes 0/1 */
+	{ "xvi_18.4r",     0x02000, 0x02417d19, BRF_GRA             }, /* 11 sprite set #1, plane 2, set #2, plane 0 */
+	{ "xvi_17.4p",     0x02000, 0xdfb587ce, BRF_GRA             }, /* 12 sprite set #2, planes 1/2 */
+	{ "xvi_16.4n",     0x01000, 0x605ca889, BRF_GRA             },	/* 13 sprite set #3, planes 0/1 */
+
+	{ "xvi_9.2a",      0x01000, 0x57ed9879, BRF_GRA             }, /* 14 */
+	{ "xvi_10.2b",     0x02000, 0xae3ba9e5, BRF_GRA             }, /* 15 */
+	{ "xvi_11.2c",     0x01000, 0x31e244dd, BRF_GRA             }, /* 16 */
+
+	{ "xvi_8bpr.6a",   0x00100, 0x5cc2727f, BRF_GRA             }, /* 17 palette red component */
+	{ "xvi_9bpr.6d",   0x00100, 0x5c8796cc, BRF_GRA             }, /* 18 palette green component */
+	{ "xvi10bpr.6e",   0x00100, 0x3cb60975, BRF_GRA             }, /* 19 palette blue component */
+	{ "xvi_7bpr.4h",   0x00200, 0x22d98032, BRF_GRA             }, /* 20 bg tiles lookup table low bits */
+	{ "xvi_6bpr.4f",   0x00200, 0x3a7599f0, BRF_GRA             }, /* 21 bg tiles lookup table high bits */
+	{ "xvi_4bpr.3l",   0x00200, 0xfd8b9d91, BRF_GRA             }, /* 22 sprite lookup table low bits */
+	{ "xvi_5bpr.3m",   0x00200, 0xbf906d82, BRF_GRA             }, /* 23 sprite lookup table high bits */
+
+	{ "xvi_2bpr.7n",   0x00100, 0x550f06bc, BRF_GRA             }, /* 24 */
+	{ "xvi_1bpr.5n",   0x00100, 0x77245b66, BRF_GRA             }, /* 25 timing - not used */
+};
+
+STD_ROM_PICK(Sxevious)
+STD_ROM_FN(Sxevious)
+
+
+static struct BurnSampleInfo XeviousSampleDesc[] = {
+#if !defined (ROM_VERIFY)
+	{ "explo1", SAMPLE_NOLOOP },	// ground target explosion
+	{ "explo2", SAMPLE_NOLOOP },	// Solvalou explosion
+	{ "explo3", SAMPLE_NOLOOP },	// credit
+	{ "explo4", SAMPLE_NOLOOP },	// Garu Zakato explosion
+#endif
+	{ "",           0 }
+};
+
+STD_SAMPLE_PICK(Xevious)
+STD_SAMPLE_FN(Xevious)
+
+#define XEVIOUS_NO_OF_COLS                   64
+#define XEVIOUS_NO_OF_ROWS                   32
+
+#define XEVIOUS_NUM_OF_CHAR_PALETTE_BITS     1
+#define XEVIOUS_NUM_OF_SPRITE_PALETTE_BITS   3
+#define XEVIOUS_NUM_OF_BGTILE_PALETTE_BITS   2
+
+#define XEVIOUS_PALETTE_OFFSET_BGTILES       0x0
+#define XEVIOUS_PALETTE_SIZE_BGTILES         (0x80 * 4)
+#define XEVIOUS_PALETTE_OFFSET_SPRITE        (XEVIOUS_PALETTE_OFFSET_BGTILES + \
+	XEVIOUS_PALETTE_SIZE_BGTILES)
+#define XEVIOUS_PALETTE_SIZE_SPRITES         (0x40 * 8)
+#define XEVIOUS_PALETTE_OFFSET_CHARS         (XEVIOUS_PALETTE_OFFSET_SPRITE + \
+	XEVIOUS_PALETTE_SIZE_SPRITES)
+#define XEVIOUS_PALETTE_SIZE_CHARS           (0x40 * 2)
+#define XEVIOUS_PALETTE_SIZE (XEVIOUS_PALETTE_SIZE_CHARS + \
+	XEVIOUS_PALETTE_SIZE_SPRITES + \
+	XEVIOUS_PALETTE_SIZE_BGTILES)
+#define XEVIOUS_PALETTE_MEM_SIZE_IN_BYTES    (XEVIOUS_PALETTE_SIZE * \
+	sizeof(UINT32))
+
+#define XEVIOUS_NUM_OF_CHAR                  0x200
+#define XEVIOUS_SIZE_OF_CHAR_IN_BYTES        (8 * 8)
+#define XEVIOUS_CHAR_MEM_SIZE_IN_BYTES       (XEVIOUS_NUM_OF_CHAR * \
+	XEVIOUS_SIZE_OF_CHAR_IN_BYTES)
+
+#define XEVIOUS_NUM_OF_SPRITE1               0x080
+#define XEVIOUS_NUM_OF_SPRITE2               0x080
+#define XEVIOUS_NUM_OF_SPRITE3               0x040
+#define XEVIOUS_NUM_OF_SPRITE                (XEVIOUS_NUM_OF_SPRITE1 + \
+	XEVIOUS_NUM_OF_SPRITE2 + \
+	XEVIOUS_NUM_OF_SPRITE3)
+#define XEVIOUS_SIZE_OF_SPRITE_IN_BYTES      0x200
+#define XEVIOUS_SPRITE_MEM_SIZE_IN_BYTES     (XEVIOUS_NUM_OF_SPRITE * \
+	XEVIOUS_SIZE_OF_SPRITE_IN_BYTES)
+
+#define XEVIOUS_NUM_OF_BGTILE                0x200
+#define XEVIOUS_SIZE_OF_BGTILE_IN_BYTES      (8 * 8)
+#define XEVIOUS_TILES_MEM_SIZE_IN_BYTES      (XEVIOUS_NUM_OF_BGTILE * \
+	XEVIOUS_SIZE_OF_BGTILE_IN_BYTES)
+
+static INT32 XeviousCharXOffsets[8] = 	{ 0, 1, 2, 3, 4, 5, 6, 7 };
+static INT32 XeviousCharYOffsets[8] = 	{ 0*8, 1*8, 2*8, 3*8, 4*8, 5*8, 6*8, 7*8 };
+
+static struct PlaneOffsets
+{
+	INT32 fgChars[XEVIOUS_NUM_OF_CHAR_PALETTE_BITS];
+	INT32 bgChars[XEVIOUS_NUM_OF_BGTILE_PALETTE_BITS];
+	INT32 sprites1[XEVIOUS_NUM_OF_SPRITE_PALETTE_BITS];
+	INT32 sprites2[XEVIOUS_NUM_OF_SPRITE_PALETTE_BITS];
+	INT32 sprites3[XEVIOUS_NUM_OF_SPRITE_PALETTE_BITS];
+} xeviousOffsets = {
+	{ 0 },   /* foreground characters */
+
+	/* background tiles */
+	/* 512 characters */
+	/* 2 bits per pixel */
+	/* 8 x 8 characters */
+	/* every char takes 8 consecutive bytes */
+	{ 0, 512 * 8 * 8 },
+
+	/* sprite set #1 */
+	/* 128 sprites */
+	/* 3 bits per pixel */
+	/* 16 x 16 sprites */
+	/* every sprite takes 64 consecutive bytes */
+	{ 0x10004, 0x00000, 0x00004 }, // 0x0000 + { 128*64*8+4, 0, 4 }
+
+	/* sprite set #2 */
+	{ 0x00000, 0x10000, 0x10004 }, // 0x2000 + { 0, 128*64*8, 128*64*8+4 }
+
+	/* sprite set #3 */
+	{ 0x08000, 0x00000, 0x00004 }, // 0x6000 + { 64*64*8, 0, 4 }
+
+};
+
+static INT32 xeviousInit(void);
+static void xeviousMemoryMap1(void);
+static void xeviousMemoryMap2(void);
+static void xeviousMemoryMap3(void);
+static INT32 xeviousCharDecode(void);
+static INT32 xeviousTilesDecode(void);
+static INT32 xeviousSpriteDecode(void);
+static tilemap_scan(xevious);
+static tilemap_callback(xevious_bg);
+static tilemap_callback(xevious_fg);
+static INT32 xeviousTilemapConfig(void);
+
+static UINT8 xeviousPlayFieldRead(UINT16 offset);
+static UINT8 xeviousWorkRAMRead(UINT16 offset);
+static UINT8 xeviousSharedRAM1Read(UINT16 offset);
+static UINT8 xeviousSharedRAM2Read(UINT16 offset);
+static UINT8 xeviousSharedRAM3Read(UINT16 offset);
+
+static void xevious_bs_wr(UINT16 offset, UINT8 dta);
+static void xevious_vh_latch_w(UINT16 offset, UINT8 dta);
+static void xeviousBGColorRAMWrite(UINT16 offset, UINT8 dta);
+static void xeviousBGCharRAMWrite(UINT16 offset, UINT8 dta);
+static void xeviousFGColorRAMWrite(UINT16 offset, UINT8 dta);
+static void xeviousFGCharRAMWrite(UINT16 offset, UINT8 dta);
+static void xeviousWorkRAMWrite(UINT16 offset, UINT8 dta);
+static void xeviousSharedRAM1Write(UINT16 offset, UINT8 dta);
+static void xeviousSharedRAM2Write(UINT16 offset, UINT8 dta);
+static void xeviousSharedRAM3Write(UINT16 offset, UINT8 dta);
+
+static void xeviousCalcPalette(void);
+static void xeviousRenderTiles0(void);
+static void xeviousRenderTiles1(void);
+static UINT32 xeviousGetSpriteParams(struct Namco_Sprite_Params *spriteParams, UINT32 offset);
+
+struct Xevious_RAM
+{
+	UINT8 bs[2];
+
+	UINT8 *workram;
+	UINT8 *fg_videoram;
+	UINT8 *fg_colorram;
+	UINT8 *bg_videoram;
+	UINT8 *bg_colorram;
+};
+
+struct Xevious_ROM
+{
+	UINT8 *rom2a;
+	UINT8 *rom2b;
+	UINT8 *rom2c;
+};
+
+static struct Xevious_RAM xeviousRAM;
+static struct Xevious_ROM xeviousROM;
+
+static struct CPU_Config_Def xeviousCPU[NAMCO_BRD_CPU_COUNT] =
+{
+	{
+		/* CPU ID = */          CPU1,
+		/* CPU Read Func = */   namcoZ80ProgRead,
+		/* CPU Write Func = */  namcoZ80ProgWrite,
+		/* Memory Mapping = */  xeviousMemoryMap1
+	},
+	{
+		/* CPU ID = */          CPU2,
+		/* CPU Read Func = */   namcoZ80ProgRead,
+		/* CPU Write Func = */  namcoZ80ProgWrite,
+		/* Memory Mapping = */  xeviousMemoryMap2
+	},
+	{
+		/* CPU ID = */          CPU3,
+		/* CPU Read Func = */   namcoZ80ProgRead,
+		/* CPU Write Func = */  namcoZ80ProgWrite,
+		/* Memory Mapping = */  xeviousMemoryMap3
+	},
+};
+
+static struct CPU_Rd_Table xeviousZ80ReadTable[] =
+{
+	{ 0x6800, 0x6807, namcoZ80ReadDip            },
+	{ 0x7000, 0x700f, namcoCustomICsReadDta      },
+	{ 0x7100, 0x7100, namcoCustomICsReadCmd      },
+	{ 0x7800, 0x7fff, xeviousWorkRAMRead         },
+	{ 0x8000, 0x8fff, xeviousSharedRAM1Read      },
+	{ 0x9000, 0x9fff, xeviousSharedRAM2Read      },
+	{ 0xa000, 0xafff, xeviousSharedRAM3Read      },
+	{ 0xf000, 0xffff, xeviousPlayFieldRead       },
+	{ 0x0000, 0x0000, NULL                       },
+};
+
+static struct CPU_Wr_Table xeviousZ80WriteTable[] =
+{
+	{ 0x6800, 0x681f, namcoZ80WriteSound         },
+	{ 0x6820, 0x6820, namcoZ80WriteCPU1Irq       },
+	{ 0x6821, 0x6821, namcoZ80WriteCPU2Irq       },
+	{ 0x6822, 0x6822, namcoZ80WriteCPU3Irq       },
+	{ 0x6823, 0x6823, namcoZ80WriteCPUReset      },
+	//	{ 0x6830, 0x6830, WatchDogWriteNotImplemented },
+	{ 0x7000, 0x700f, namcoCustomICsWriteDta     },
+	{ 0x7100, 0x7100, namcoCustomICsWriteCmd     },
+	{ 0x7800, 0x7fff, xeviousWorkRAMWrite        },
+	{ 0x8000, 0x8fff, xeviousSharedRAM1Write     },
+	{ 0x9000, 0x9fff, xeviousSharedRAM2Write     },
+	{ 0xa000, 0xafff, xeviousSharedRAM3Write     },
+	{ 0xb000, 0xb7ff, xeviousFGColorRAMWrite     },
+	{ 0xb800, 0xbfff, xeviousBGColorRAMWrite     },
+	{ 0xc000, 0xc7ff, xeviousFGCharRAMWrite      },
+	{ 0xc800, 0xcfff, xeviousBGCharRAMWrite      },
+	{ 0xd000, 0xd07f, xevious_vh_latch_w         },
+	{ 0xf000, 0xffff, xevious_bs_wr              },
+	{ 0x0000, 0x0000, NULL                       },
+};
+
+static struct Memory_Map_Def xeviousMemTable[] =
+{
+	{  &memory.Z80.rom1,           0x04000,                           MEM_PGM  },
+	{  &memory.Z80.rom2,           0x04000,                           MEM_PGM  },
+	{  &memory.Z80.rom3,           0x04000,                           MEM_PGM  },
+	{  &memory.PROM.palette,       0x00300,                           MEM_ROM  },
+	{  &memory.PROM.charLookup,    0x00400,                           MEM_ROM  },
+	{  &memory.PROM.spriteLookup,  0x00400,                           MEM_ROM  },
+	{  &NamcoSoundProm,            0x00200,                           MEM_ROM  },
+
+	{  &xeviousRAM.workram,        0x00800,                           MEM_RAM  },
+	{  &memory.RAM.shared1,        0x01000,                           MEM_RAM  },
+	{  &memory.RAM.shared2,        0x01000,                           MEM_RAM  },
+	{  &memory.RAM.shared3,        0x01000,                           MEM_RAM  },
+	{  &memory.RAM.video,          0x02000,                           MEM_RAM  },
+
+	{  &graphics.bgTiles,          XEVIOUS_TILES_MEM_SIZE_IN_BYTES,   MEM_DATA },
+	{  &xeviousROM.rom2a,          0x01000,                           MEM_DATA },
+	{  &xeviousROM.rom2b,          0x02000,                           MEM_DATA },
+	{  &xeviousROM.rom2c,          0x01000,                           MEM_DATA },
+	{  &graphics.fgChars,          XEVIOUS_CHAR_MEM_SIZE_IN_BYTES,    MEM_DATA },
+	{  &graphics.sprites,          XEVIOUS_SPRITE_MEM_SIZE_IN_BYTES,  MEM_DATA },
+	{  (UINT8 **)&graphics.palette, XEVIOUS_PALETTE_MEM_SIZE_IN_BYTES,MEM_DATA32},
+};
+
+#define XEVIOUS_MEM_TBL_SIZE      (sizeof(xeviousMemTable) / sizeof(struct Memory_Map_Def))
+
+static struct ROM_Load_Def xeviousROMTable[] =
+{
+	{  &memory.Z80.rom1,             0x00000, NULL                 },
+	{  &memory.Z80.rom1,             0x01000, NULL                 },
+	{  &memory.Z80.rom1,             0x02000, NULL                 },
+	{  &memory.Z80.rom1,             0x03000, NULL                 },
+	{  &memory.Z80.rom2,             0x00000, NULL                 },
+	{  &memory.Z80.rom2,             0x01000, NULL                 },
+	{  &memory.Z80.rom3,             0x00000, NULL                 },
+
+	{  &tempRom,                     0x00000, xeviousCharDecode    },
+
+	{  &tempRom,                     0x00000, NULL                 },
+	{  &tempRom,                     0x01000, xeviousTilesDecode   },
+
+	{  &tempRom,                     0x00000, NULL                 },
+	{  &tempRom,                     0x02000, NULL                 },
+	{  &tempRom,                     0x04000, NULL                 },
+	{  &tempRom,                     0x06000, xeviousSpriteDecode  },
+
+	{  &xeviousROM.rom2a,            0x00000, NULL                 },
+	{  &xeviousROM.rom2b,            0x00000, NULL                 },
+	{  &xeviousROM.rom2c,            0x00000, NULL                 },
+
+	{  &memory.PROM.palette,         0x00000, NULL                 },
+	{  &memory.PROM.palette,         0x00100, NULL                 },
+	{  &memory.PROM.palette,         0x00200, NULL                 },
+	{  &memory.PROM.charLookup,      0x00000, NULL                 },
+	{  &memory.PROM.charLookup,      0x00200, NULL                 },
+	{  &memory.PROM.spriteLookup,    0x00000, NULL                 },
+	{  &memory.PROM.spriteLookup,    0x00200, NULL                 },
+	{  &NamcoSoundProm,              0x00000, NULL                 },
+	{  &NamcoSoundProm,              0x00100, namcoMachineInit     }
+};
+
+#define XEVIOUS_ROM_TBL_SIZE      (sizeof(xeviousROMTable) / sizeof(struct ROM_Load_Def))
+
+static DrawFunc_t xeviousDrawFuncs[] =
+{
+	xeviousCalcPalette,
+	xeviousRenderTiles0,
+	namcoRenderSprites,
+	xeviousRenderTiles1,
+};
+
+#define XEVIOUS_DRAW_TBL_SIZE  (sizeof(xeviousDrawFuncs) / sizeof(xeviousDrawFuncs[0]))
+
+static struct Namco_Custom_RW_Entry xeviousCustomRWTable[] =
+{
+	{  0x71,    namco51xxRead     },
+	{  0xa1,    namco51xxWrite    },
+	{  0x61,    namco51xxWrite    },
+	{  0x74,    namco50xxRead     },
+	{  0x64,    namco50xxWrite    },
+	{  0x68,    namco54xxWrite    },
+	{  0x00,    NULL              }
+};
+
+static struct N54XX_Sample_Info_Def xeviousN54xxSampleList[] =
+{
+	{  0,    "\x40\x40\x01\xff"   }, // ground target explosion
+	{  1,    "\x40\x00\x02\xdf"   }, // Solvalou explosion
+	{  2,    "\x10\x00\x80\xff"   },	// credit
+	{  3,    "\x30\x30\x03\xdf"   },	// Garu Zakato explosion
+	{  -1,   ""                   }
+};
+
+static struct Machine_Config_Def xeviousMachineConfig =
+{
+	/*cpus                   */ xeviousCPU,
+	/*wrAddrList             */ xeviousZ80WriteTable,
+	/*rdAddrList             */ xeviousZ80ReadTable,
+	/*memMapTable            */ xeviousMemTable,
+	/*sizeOfMemMapTable      */ XEVIOUS_MEM_TBL_SIZE,
+	/*romLayoutTable         */ xeviousROMTable,
+	/*sizeOfRomLayoutTable   */ XEVIOUS_ROM_TBL_SIZE,
+	/*tempRomSize            */ 0x8000,
+	/*tilemapsConfig         */ xeviousTilemapConfig,
+	/*drawLayerTable         */ xeviousDrawFuncs,
+	/*drawTableSize          */ XEVIOUS_DRAW_TBL_SIZE,
+	/*getSpriteParams        */ xeviousGetSpriteParams,
+	/*reset                  */ DrvDoReset,
+	/*customRWTable          */ xeviousCustomRWTable,
+	/*n54xxSampleList        */ xeviousN54xxSampleList
+};
+
+static INT32 xeviousInit(void)
+{
+	machine.game = NAMCO_XEVIOUS;
+	machine.numOfDips = XEVIOUS_NUM_OF_DIPSWITCHES;
+
+	machine.config = &xeviousMachineConfig;
+
+	return namcoInitBoard();
+}
+
+static void xeviousMemoryMap1(void)
+{
+	ZetMapMemory(memory.Z80.rom1,    0x0000, 0x3fff, MAP_ROM);
+	ZetMapMemory(xeviousRAM.workram, 0x7800, 0x7fff, MAP_RAM);
+	ZetMapMemory(memory.RAM.shared1, 0x8000, 0x8fff, MAP_RAM);
+	ZetMapMemory(memory.RAM.shared2, 0x9000, 0x9fff, MAP_RAM);
+	ZetMapMemory(memory.RAM.shared3, 0xa000, 0xafff, MAP_RAM);
+	ZetMapMemory(memory.RAM.video,   0xb000, 0xcfff, MAP_RAM);
+}
+
+static void xeviousMemoryMap2(void)
+{
+	ZetMapMemory(memory.Z80.rom2,    0x0000, 0x3fff, MAP_ROM);
+	ZetMapMemory(xeviousRAM.workram, 0x7800, 0x7fff, MAP_RAM);
+	ZetMapMemory(memory.RAM.shared1, 0x8000, 0x8fff, MAP_RAM);
+	ZetMapMemory(memory.RAM.shared2, 0x9000, 0x9fff, MAP_RAM);
+	ZetMapMemory(memory.RAM.shared3, 0xa000, 0xafff, MAP_RAM);
+	ZetMapMemory(memory.RAM.video,   0xb000, 0xcfff, MAP_RAM);
+}
+
+static void xeviousMemoryMap3(void)
+{
+	ZetMapMemory(memory.Z80.rom3,    0x0000, 0x3fff, MAP_ROM);
+	ZetMapMemory(xeviousRAM.workram, 0x7800, 0x7fff, MAP_RAM);
+	ZetMapMemory(memory.RAM.shared1, 0x8000, 0x8fff, MAP_RAM);
+	ZetMapMemory(memory.RAM.shared2, 0x9000, 0x9fff, MAP_RAM);
+	ZetMapMemory(memory.RAM.shared3, 0xa000, 0xafff, MAP_RAM);
+	ZetMapMemory(memory.RAM.video,   0xb000, 0xcfff, MAP_RAM);
+}
+
+static INT32 xeviousCharDecode(void)
+{
+	// Load and decode the chars
+	/* foreground characters: */
+	/* 512 characters */
+	/* 1 bit per pixel */
+	/* 8 x 8 characters */
+	/* every char takes 8 consecutive bytes */
+	GfxDecode(
+			  XEVIOUS_NUM_OF_CHAR,
+			  XEVIOUS_NUM_OF_CHAR_PALETTE_BITS,
+			  8, 8,
+			  xeviousOffsets.fgChars,
+			  XeviousCharXOffsets,
+			  XeviousCharYOffsets,
+			  XEVIOUS_SIZE_OF_CHAR_IN_BYTES,
+			  tempRom,
+			  graphics.fgChars
+			 );
+
+	memset(tempRom, 0, machine.config->tempRomSize);
+
+	return 0;
+}
+
+static INT32 xeviousTilesDecode(void)
+{
+	/* background tiles */
+	/* 512 characters */
+	/* 2 bits per pixel */
+	/* 8 x 8 characters */
+	/* every char takes 8 consecutive bytes */
+	GfxDecode(
+			  XEVIOUS_NUM_OF_BGTILE,
+			  XEVIOUS_NUM_OF_BGTILE_PALETTE_BITS,
+			  8, 8,
+			  xeviousOffsets.bgChars,
+			  XeviousCharXOffsets,
+			  XeviousCharYOffsets,
+			  XEVIOUS_SIZE_OF_BGTILE_IN_BYTES,
+			  tempRom,
+			  graphics.bgTiles
+			 );
+
+	memset(tempRom, 0, machine.config->tempRomSize);
+
+	return 0;
+}
+
+static INT32 xeviousSpriteDecode(void)
+{
+	/* sprite set #1 */
+	/* 128 sprites */
+	/* 3 bits per pixel */
+	/* 16 x 16 sprites */
+	/* every sprite takes 128 (64?) consecutive bytes */
+	GfxDecode(
+			  XEVIOUS_NUM_OF_SPRITE1,
+			  XEVIOUS_NUM_OF_SPRITE_PALETTE_BITS,
+			  16, 16,
+			  xeviousOffsets.sprites1,
+			  (INT32*)xOffsets16x16Tiles2Bit,
+			  (INT32*)yOffsets16x16Tiles2Bit,
+			  XEVIOUS_SIZE_OF_SPRITE_IN_BYTES,
+			  tempRom + (0x0000),
+			  graphics.sprites
+			 );
+
+	/* sprite set #2 */
+	/* 128 sprites */
+	/* 3 bits per pixel */
+	/* 16 x 16 sprites */
+	/* every sprite takes 128 (64?) consecutive bytes */
+	GfxDecode(
+			  XEVIOUS_NUM_OF_SPRITE2,
+			  XEVIOUS_NUM_OF_SPRITE_PALETTE_BITS,
+			  16, 16,
+			  xeviousOffsets.sprites2,
+			  (INT32*)xOffsets16x16Tiles2Bit,
+			  (INT32*)yOffsets16x16Tiles2Bit,
+			  XEVIOUS_SIZE_OF_SPRITE_IN_BYTES,
+			  tempRom + (0x2000),
+			  graphics.sprites + (XEVIOUS_NUM_OF_SPRITE1 * (16 * 16))
+			 );
+
+	/* sprite set #3 */
+	/* 64 sprites */
+	/* 3 bits per pixel (one is always 0) */
+	/* 16 x 16 sprites */
+	/* every sprite takes 64 consecutive bytes */
+	GfxDecode(
+			  XEVIOUS_NUM_OF_SPRITE3,
+			  XEVIOUS_NUM_OF_SPRITE_PALETTE_BITS,
+			  16, 16,
+			  xeviousOffsets.sprites3,
+			  (INT32*)xOffsets16x16Tiles2Bit,
+			  (INT32*)yOffsets16x16Tiles2Bit,
+			  XEVIOUS_SIZE_OF_SPRITE_IN_BYTES,
+			  tempRom + (0x6000),
+			  graphics.sprites + ((XEVIOUS_NUM_OF_SPRITE1 + XEVIOUS_NUM_OF_SPRITE2) * (16 * 16))
+			 );
+
+	return 0;
+}
+
+static tilemap_scan ( xevious )
+{
+	return (row) * XEVIOUS_NO_OF_COLS + col;
+}
+
+static tilemap_callback ( xevious_bg )
+{
+	UINT8 code = xeviousRAM.bg_videoram[offs];
+	UINT8 attr = xeviousRAM.bg_colorram[offs];
+
+	TILE_SET_INFO(
+				  0,
+				  (UINT16)(code + ((attr & 0x01) << 8)),
+				  ((attr & 0x3c) >> 2) | ((code & 0x80) >> 3) | ((attr & 0x03) << 5),
+				  ((attr & 0xc0) >> 6)
+				 );
+}
+
+static tilemap_callback ( xevious_fg )
+{
+	UINT8 code = xeviousRAM.fg_videoram[offs];
+	UINT8 attr = xeviousRAM.fg_colorram[offs];
+	TILE_SET_INFO(
+				  1,
+				  code,
+				  ((attr & 0x03) << 4) | ((attr & 0x3c) >> 2),
+				  ((attr & 0xc0) >> 6)
+				 );
+
+}
+
+static INT32 xeviousTilemapConfig(void)
+{
+	xeviousRAM.fg_colorram = memory.RAM.video;            // 0xb000 - 0xb7ff
+	xeviousRAM.bg_colorram = memory.RAM.video + 0x0800;   // 0xb800 - 0xbfff
+	xeviousRAM.fg_videoram = memory.RAM.video + 0x1000;   // 0xc000 - 0xc7ff
+	xeviousRAM.bg_videoram = memory.RAM.video + 0x1800;   // 0xc800 - 0xcfff
+
+	GenericTilemapInit(
+					   0,
+					   xevious_map_scan, xevious_bg_map_callback,
+					   8, 8,
+					   XEVIOUS_NO_OF_COLS, XEVIOUS_NO_OF_ROWS
+					  );
+	GenericTilemapSetGfx(
+						 0,
+						 graphics.bgTiles,
+						 XEVIOUS_NUM_OF_BGTILE_PALETTE_BITS,
+						 8, 8,
+						 XEVIOUS_TILES_MEM_SIZE_IN_BYTES,
+						 XEVIOUS_PALETTE_OFFSET_BGTILES,
+						 0x7f //XEVIOUS_PALETTE_SIZE_BGTILES - 1
+						);
+
+	GenericTilemapInit(
+					   1,
+					   xevious_map_scan, xevious_fg_map_callback,
+					   8, 8,
+					   XEVIOUS_NO_OF_COLS, XEVIOUS_NO_OF_ROWS
+					  );
+	GenericTilemapSetGfx(
+						 1,
+						 graphics.fgChars,
+						 XEVIOUS_NUM_OF_CHAR_PALETTE_BITS,
+						 8, 8,
+						 XEVIOUS_CHAR_MEM_SIZE_IN_BYTES,
+						 XEVIOUS_PALETTE_OFFSET_CHARS,
+						 0x3f // XEVIOUS_PALETTE_SIZE_CHARS - 1
+						);
+	GenericTilemapSetTransparent(1, 0);
+
+	GenericTilemapSetOffsets(TMAP_GLOBAL, 0, 0);
+
+	return 0;
+}
+
+static UINT8 xeviousPlayFieldRead(UINT16 offset)
+{
+	UINT16 addr_2b = ( ((xeviousRAM.bs[1] & 0x7e) << 6) |
+					  ((xeviousRAM.bs[0] & 0xfe) >> 1) );
+
+	UINT8 dat_2b = xeviousROM.rom2b[addr_2b];
+
+	UINT16 addr_2a = addr_2b >> 1;
+
+	UINT8 dat_2a = xeviousROM.rom2a[addr_2a];
+	if (addr_2b & 1)
+	{
+		dat_2a >>= 4;
+	}
+	else
+	{
+		dat_2a &=  0x0f;
+	}
+
+	UINT16 addr_2c = (UINT16)dat_2b << 2;
+	if (dat_2a & 1)
+	{
+		addr_2c += 0x0400;
+	}
+	if ((xeviousRAM.bs[0] & 1) ^ ((dat_2a >> 2) & 1) )
+	{
+		addr_2c |= 1;
+	}
+	if ((xeviousRAM.bs[1] & 1) ^ ((dat_2a >> 1) & 1) )
+	{
+		addr_2c |= 2;
+	}
+
+	UINT8 dat_2c = 0;
+	if (offset & 1)
+	{
+		dat_2c = xeviousROM.rom2c[addr_2c + 0x0800];
+	}
+	else
+	{
+		dat_2c = xeviousROM.rom2c[addr_2c];
+		dat_2c = (dat_2c & 0x3f) | ((dat_2c & 0x80) >> 1) | ((dat_2c & 0x40) << 1);
+		dat_2c ^= ((dat_2a << 4) & 0x40);
+		dat_2c ^= ((dat_2a << 6) & 0x80);
+	}
+
+	return dat_2c;
+}
+
+static UINT8 xeviousWorkRAMRead(UINT16 offset)
+{
+	return xeviousRAM.workram[offset];
+}
+
+static UINT8 xeviousSharedRAM1Read(UINT16 offset)
+{
+	return memory.RAM.shared1[offset & 0x07ff];
+}
+
+static UINT8 xeviousSharedRAM2Read(UINT16 offset)
+{
+	return memory.RAM.shared2[offset & 0x07ff];
+}
+
+static UINT8 xeviousSharedRAM3Read(UINT16 offset)
+{
+	return memory.RAM.shared3[offset & 0x07ff];
+}
+
+static void xevious_bs_wr(UINT16 offset, UINT8 dta)
+{
+	xeviousRAM.bs[offset & 0x01] = dta;
+}
+
+static void xevious_vh_latch_w(UINT16 offset, UINT8 dta)
+{
+	UINT16 dta16 = dta + ((offset & 1) << 8);
+	UINT16 reg = (offset & 0xf0) >> 4;
+
+	switch (reg)
+	{
+		case 0:
+			{
+				// set bg tilemap x
+				GenericTilemapSetScrollX(0, dta16 + 20);
+				break;
+			}
+		case 1:
+			{
+				// set fg tilemap x
+				GenericTilemapSetScrollX(1, dta16 + 32);
+				break;
+			}
+		case 2:
+			{
+				// set bg tilemap y
+				GenericTilemapSetScrollY(0, dta16 + 16);
+				break;
+			}
+		case 3:
+			{
+				// set fg tilemap y
+				GenericTilemapSetScrollY(1, dta16 + 18);
+				break;
+			}
+		case 7:
+			{
+				// flipscreen
+				machine.flipScreen = dta & 1;
+				break;
+			}
+		default:
+			{
+				break;
+			}
+	}
+
+}
+
+static void xeviousBGColorRAMWrite(UINT16 offset, UINT8 dta)
+{
+	*(xeviousRAM.bg_colorram + (offset & 0x7ff)) = dta;
+}
+
+static void xeviousBGCharRAMWrite(UINT16 offset, UINT8 dta)
+{
+	*(xeviousRAM.bg_videoram + (offset & 0x7ff)) = dta;
+}
+
+static void xeviousFGColorRAMWrite(UINT16 offset, UINT8 dta)
+{
+	*(xeviousRAM.fg_colorram + (offset & 0x7ff)) = dta;
+}
+
+static void xeviousFGCharRAMWrite(UINT16 offset, UINT8 dta)
+{
+	*(xeviousRAM.fg_videoram + (offset & 0x7ff)) = dta;
+}
+
+static void xeviousWorkRAMWrite(UINT16 offset, UINT8 dta)
+{
+	xeviousRAM.workram[offset & 0x7ff] = dta;
+}
+
+static void xeviousSharedRAM1Write(UINT16 offset, UINT8 dta)
+{
+	memory.RAM.shared1[offset & 0x07ff] = dta;
+}
+
+static void xeviousSharedRAM2Write(UINT16 offset, UINT8 dta)
+{
+	memory.RAM.shared2[offset & 0x07ff] = dta;
+}
+
+static void xeviousSharedRAM3Write(UINT16 offset, UINT8 dta)
+{
+	memory.RAM.shared3[offset & 0x07ff] = dta;
+}
+
+#define XEVIOUS_BASE_PALETTE_SIZE   128
+
+static void xeviousCalcPalette(void)
+{
+	UINT32 palette[XEVIOUS_BASE_PALETTE_SIZE + 1];
+	UINT32 code = 0;
+
+	for (INT32 i = 0; i < XEVIOUS_BASE_PALETTE_SIZE; i ++)
+	{
+		INT32 r = Colour4Bit[(memory.PROM.palette[0x0000 + i]) & 0x0f];
+		INT32 g = Colour4Bit[(memory.PROM.palette[0x0100 + i]) & 0x0f];
+		INT32 b = Colour4Bit[(memory.PROM.palette[0x0200 + i]) & 0x0f];
+
+		palette[i] = BurnHighCol(r, g, b, 0);
+	}
+
+	palette[XEVIOUS_BASE_PALETTE_SIZE] = BurnHighCol(0, 0, 0, 0); // Transparency Colour for Sprites
+
+	/* bg_select */
+	for (INT32 i = 0; i < XEVIOUS_PALETTE_SIZE_BGTILES; i ++)
+	{
+		code = ( (memory.PROM.charLookup[                               i] & 0x0f)       |
+				((memory.PROM.charLookup[XEVIOUS_PALETTE_SIZE_BGTILES + i] & 0x0f) << 4) );
+		graphics.palette[XEVIOUS_PALETTE_OFFSET_BGTILES + i] = palette[code];
+	}
+
+	/* sprites */
+	for (INT32 i = 0; i < XEVIOUS_PALETTE_SIZE_SPRITES; i ++)
+	{
+		code = ( (memory.PROM.spriteLookup[i                               ] & 0x0f)       |
+				((memory.PROM.spriteLookup[XEVIOUS_PALETTE_SIZE_SPRITES + i] & 0x0f) << 4) );
+		if (code & 0x80)
+			graphics.palette[XEVIOUS_PALETTE_OFFSET_SPRITE + i] = palette[code & 0x7f];
+		else
+			graphics.palette[XEVIOUS_PALETTE_OFFSET_SPRITE + i] = palette[XEVIOUS_BASE_PALETTE_SIZE];
+	}
+
+	/* characters - direct mapping */
+	for (INT32 i = 0; i < XEVIOUS_PALETTE_SIZE_CHARS; i += 2)
+	{
+		graphics.palette[XEVIOUS_PALETTE_OFFSET_CHARS + i + 0] = palette[XEVIOUS_BASE_PALETTE_SIZE];
+		graphics.palette[XEVIOUS_PALETTE_OFFSET_CHARS + i + 1] = palette[i / 2];
+	}
+
+}
+
+static void xeviousRenderTiles0(void)
+{
+	GenericTilemapSetEnable(0, 1);
+	GenericTilemapDraw(0, pTransDraw, 0 | TMAP_DRAWOPAQUE);
+}
+
+static void xeviousRenderTiles1(void)
+{
+	GenericTilemapSetEnable(1, 1);
+	GenericTilemapDraw(1, pTransDraw, 0 | TMAP_TRANSPARENT);
+}
+
+static UINT32 xeviousGetSpriteParams(struct Namco_Sprite_Params *spriteParams, UINT32 offset)
+{
+	UINT8 *spriteRam2 = memory.RAM.shared1 + 0x780;
+	UINT8 *spriteRam3 = memory.RAM.shared2 + 0x780;
+	UINT8 *spriteRam1 = memory.RAM.shared3 + 0x780;
+
+	if (0 == (spriteRam1[offset + 1] & 0x40))
+	{
+		INT32 sprite =      spriteRam1[offset + 0];
+
+		if (spriteRam3[offset + 0] & 0x80)
+		{
+			sprite &= 0x3f;
+			sprite += 0x100;
+		}
+		spriteParams->sprite = sprite;
+		spriteParams->colour = spriteRam1[offset + 1] & 0x7f;
+
+		spriteParams->xStart = ((spriteRam2[offset + 1] - 40) + (spriteRam3[offset + 1] & 1 ) * 0x100);
+		spriteParams->yStart = NAMCO_SCREEN_WIDTH - (spriteRam2[offset + 0] - 1);
+		spriteParams->xStep = 16;
+		spriteParams->yStep = 16;
+
+		spriteParams->flags = ((spriteRam3[offset + 0] & 0x03) << 2) |
+			((spriteRam3[offset + 0] & 0x0c) >> 2);
+
+		if (spriteParams->flags & ySize)
+		{
+			spriteParams->yStart -= 16;
+		}
+
+		spriteParams->paletteBits = XEVIOUS_NUM_OF_SPRITE_PALETTE_BITS;
+		spriteParams->paletteOffset = XEVIOUS_PALETTE_OFFSET_SPRITE;
+
+		return 1;
+	}
+
+	return 0;
+}
+
+struct BurnDriver BurnDrvXevious =
+{
+	/* filename of zip without extension = */    "xevious",
+	/* filename of parent, no extension = */     NULL,
+	/* filename of board ROMs = */               NULL,
+	/* filename of samples ZIP = */              "xevious",
+	/* date = */                                 "1982",
+	/* FullName = */                             "Xevious (Namco)\0",
+	/* Comment = */                              NULL,
+	/* Manufacturer = */                         "Namco",
+	/* System = */                               "Miscellaneous",
+	/* FullName = */                             NULL,
+	/* Comment = */                              NULL,
+	/* Manufacturer = */                         NULL,
+	/* System = */                               NULL,
+	/* Flags = */                                BDF_GAME_WORKING |
+	BDF_ORIENTATION_VERTICAL |
+	BDF_ORIENTATION_FLIPPED,
+	/* No of Players = */                        2,
+	/* Hardware Type = */                        HARDWARE_MISC_PRE90S,
+	/* Genre = */                                GBF_VERSHOOT,
+	/* Family = */                               0,
+	/* GetZipName func = */                      NULL,
+	/* GetROMInfo func = */                      XeviousRomInfo,
+	/* GetROMName func = */                      XeviousRomName,
+	/* GetHDDInfo func = */                      NULL,
+	/* GetHDDName func = */                      NULL,
+	/* GetSampleInfo func = */                   XeviousSampleInfo,
+	/* GetSampleName func = */                   XeviousSampleName,
+	/* GetInputInfo func = */                    XeviousInputInfo,
+	/* GetDIPInfo func = */                      XeviousDIPInfo,
+	/* Init func = */                            xeviousInit,
+	/* Exit func = */                            DrvExit,
+	/* Frame func = */                           DrvFrame,
+	/* Redraw func = */                          DrvDraw,
+	/* Areascan func = */                        DrvScan,
+	/* Recalc Palette = */                       NULL,
+	/* Palette Entries count = */                XEVIOUS_PALETTE_SIZE,
+	/* Width, Height = */   	                  NAMCO_SCREEN_WIDTH, NAMCO_SCREEN_HEIGHT,
+	/* xAspect, yAspect = */   	               3, 4
+};
+
+struct BurnDriver BurnDrvSxevious =
+{
+	/* filename of zip without extension = */    "sxevious",
+	/* filename of parent, no extension = */     "xevious",
+	/* filename of board ROMs = */               NULL,
+	/* filename of samples ZIP = */              "xevious",
+	/* date = */                                 "1984",
+	/* FullName = */                             "Super Xevious (Namco)\0",
+	/* Comment = */                              NULL,
+	/* Manufacturer = */                         "Namco",
+	/* System = */                               "Miscellaneous",
+	/* FullName = */                             NULL,
+	/* Comment = */                              NULL,
+	/* Manufacturer = */                         NULL,
+	/* System = */                               NULL,
+	/* Flags = */                                BDF_GAME_WORKING | BDF_CLONE |
+	BDF_ORIENTATION_VERTICAL |
+	BDF_ORIENTATION_FLIPPED,
+	/* No of Players = */                        2,
+	/* Hardware Type = */                        HARDWARE_MISC_PRE90S,
+	/* Genre = */                                GBF_VERSHOOT,
+	/* Family = */                               0,
+	/* GetZipName func = */                      NULL,
+	/* GetROMInfo func = */                      SxeviousRomInfo,
+	/* GetROMName func = */                      SxeviousRomName,
+	/* GetHDDInfo func = */                      NULL,
+	/* GetHDDName func = */                      NULL,
+	/* GetSampleInfo func = */                   XeviousSampleInfo,
+	/* GetSampleName func = */                   XeviousSampleName,
+	/* GetInputInfo func = */                    XeviousInputInfo,
+	/* GetDIPInfo func = */                      SxeviousDIPInfo,
+	/* Init func = */                            xeviousInit,
+	/* Exit func = */                            DrvExit,
+	/* Frame func = */                           DrvFrame,
+	/* Redraw func = */                          DrvDraw,
+	/* Areascan func = */                        DrvScan,
+	/* Recalc Palette = */                       NULL,
+	/* Palette Entries count = */                XEVIOUS_PALETTE_SIZE,
+	/* Width, Height = */   	                  NAMCO_SCREEN_WIDTH, NAMCO_SCREEN_HEIGHT,
+	/* xAspect, yAspect = */   	               3, 4
+};